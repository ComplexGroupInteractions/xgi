import pytest
import xgi


def test_empty_hypergraph():
    H = xgi.empty_hypergraph()
<<<<<<< HEAD
    assert H.shape == (0, 0)

def test_star_clique(): 

    with pytest.raises(ValueError):
        H = xgi.star_clique(-1, 7, 3)
    with pytest.raises(ValueError):
        H = xgi.star_clique(6, -1, 3)
    with pytest.raises(ValueError):
        H = xgi.star_clique(6, 7, -1)
    with pytest.raises(ValueError):
        H = xgi.star_clique(6, 7, 7)

    H = xgi.star_clique(6, 7, 3)
    assert H.number_of_nodes() == 13
=======
    assert (H.num_nodes, H.num_edges) == (0, 0)
>>>>>>> 8d859533
<|MERGE_RESOLUTION|>--- conflicted
+++ resolved
@@ -4,8 +4,7 @@
 
 def test_empty_hypergraph():
     H = xgi.empty_hypergraph()
-<<<<<<< HEAD
-    assert H.shape == (0, 0)
+    assert (H.num_nodes, H.num_edges) == (0, 0)
 
 def test_star_clique(): 
 
@@ -19,7 +18,4 @@
         H = xgi.star_clique(6, 7, 7)
 
     H = xgi.star_clique(6, 7, 3)
-    assert H.number_of_nodes() == 13
-=======
-    assert (H.num_nodes, H.num_edges) == (0, 0)
->>>>>>> 8d859533
+    assert H.number_of_nodes() == 13