--- conflicted
+++ resolved
@@ -1,9 +1,4 @@
 import numpy as np
-<<<<<<< HEAD
-import pytest
-=======
-import xgi
->>>>>>> 19c8bbac
 from scipy.sparse import csr_matrix
 
 import xgi
