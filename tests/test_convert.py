<<<<<<< HEAD
import networkx as nx
=======
>>>>>>> 19c8bbac
import pytest

import xgi
from xgi.exception import XGIError


def test_to_bipartite_graph(edgelist1, edgelist3, edgelist4):
    H1 = xgi.Hypergraph(edgelist1)
    H2 = xgi.Hypergraph(edgelist3)
    H3 = xgi.Hypergraph(edgelist4)

    true_bi_el1 = [
        [1, 0],
        [2, 0],
        [3, 0],
        [4, 1],
        [5, 2],
        [6, 2],
        [6, 3],
        [7, 3],
        [8, 3],
    ]
    true_bi_el2 = [[1, 0], [2, 0], [3, 0], [3, 1], [4, 1], [4, 2], [5, 2], [6, 2]]
    true_bi_el3 = [
        [1, 0],
        [2, 0],
        [3, 0],
        [2, 1],
        [3, 1],
        [4, 1],
        [5, 1],
        [3, 2],
        [4, 2],
        [5, 2],
    ]

    G1, node_dict, edge_dict = xgi.to_bipartite_graph(H1)
    bi_el1 = [[node_dict[u], edge_dict[v]] for u, v in G1.edges]

    assert sorted(bi_el1) == sorted(true_bi_el1)

    G2, node_dict, edge_dict = xgi.to_bipartite_graph(H2)
    bi_el2 = [[node_dict[u], edge_dict[v]] for u, v in G2.edges]

    assert sorted(bi_el2) == sorted(true_bi_el2)

    G3, node_dict, edge_dict = xgi.to_bipartite_graph(H3)
    bi_el3 = [[node_dict[u], edge_dict[v]] for u, v in G3.edges]

    assert sorted(bi_el3) == sorted(true_bi_el3)


def test_from_bipartite_graph(
    bipartite_graph1, bipartite_graph2, bipartite_graph3, bipartite_graph4
):
    H = xgi.from_bipartite_graph(bipartite_graph1)

    assert list(H.nodes) == [1, 2, 3, 4]
    assert list(H.edges) == ["a", "b", "c"]
    assert H.edges.members("a") == [1, 4]
    assert H.edges.members("b") == [1, 2]
    assert H.edges.members("c") == [2, 3]

    H = xgi.from_bipartite_graph(bipartite_graph1, dual=True)

    assert list(H.nodes) == ["a", "b", "c"]
    assert list(H.edges) == [1, 2, 3, 4]
    assert H.edges.members(1) == ["a", "b"]
    assert H.edges.members(2) == ["b", "c"]
    assert H.edges.members(3) == ["c"]
    assert H.edges.members(4) == ["a"]

    # incorrect bipartite label
    with pytest.raises(XGIError):
        H = xgi.from_bipartite_graph(bipartite_graph2, dual=True)

    # no bipartite label
    with pytest.raises(XGIError):
        H = xgi.from_bipartite_graph(bipartite_graph3, dual=True)

    # not bipartite
    with pytest.raises(XGIError):
        H = xgi.from_bipartite_graph(bipartite_graph4, dual=True)<|MERGE_RESOLUTION|>--- conflicted
+++ resolved
@@ -1,7 +1,3 @@
-<<<<<<< HEAD
-import networkx as nx
-=======
->>>>>>> 19c8bbac
 import pytest
 
 import xgi
