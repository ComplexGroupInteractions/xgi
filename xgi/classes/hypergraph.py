"""Base class for undirected hypergraphs."""
from copy import deepcopy
from warnings import warn

import numpy as np

import xgi
import xgi.convert as convert
from xgi.classes.reportviews import DegreeView, EdgeSizeView, EdgeView, NodeView
from xgi.exception import XGIError, IDNotFound
from xgi.utils import XGICounter

__all__ = ["Hypergraph"]


class IDDict(dict):
    def __getitem__(self, item):
        try:
            return super().__getitem__(item)
        except KeyError as e:
            raise IDNotFound(f'ID {item} not found') from e

    def __setitem__(self, item, value):
        if item is None:
            raise XGIError('None cannot be a node or edge')
        try:
            return super().__setitem__(item, value)
        except KeyError as e:
            raise IDNotFound(f'ID {item} not found') from e


class Hypergraph:
    r"""A hypergraph is a collection of subsets of a set of *nodes* or *vertices*.

    A hypergraph is a pair :math:`(V, E)`, where :math:`V` is a set of elements called
    *nodes* or *vertices*, and :math:`E` is a set whose elements are subsets of
    :math:`V`, that is, each :math:`e \in E` satisfies :math:`e \subset V`.  The
    elements of :math:`E` are called *hyperedges* or simply *edges*.

    The Hypergraph class allows any hashable object as a node and can associate
    attributes to each node, edge, or the hypergraph itself, in the form of key/value
    pairs.

    Multiedges and self-loops are allowed.

    Parameters
    ----------
    incoming_data : input hypergraph data (optional, default: None)
        Data to initialize the hypergraph. If None (default), an empty
        hypergraph is created, i.e. one with no nodes or edges.
        The data can be in the following formats:

        * hyperedge list
        * hyperedge dictionary
        * 2-column Pandas dataframe (bipartite edges)
        * Scipy/Numpy incidence matrix
        * Hypergraph object.

    **attr : dict, optional, default: None
        Attributes to add to the hypergraph as key, value pairs.

    Notes
    -----
    Unique IDs are assigned to each node and edge internally and are used to refer to
    them throughout.

    Examples
    --------
    >>> import xgi
    >>> H = xgi.Hypergraph([[1, 2, 3], [4], [5, 6], [6, 7, 8]])
    >>> H.nodes
    NodeView((1, 2, 3, 4, 5, 6, 7, 8))
    >>> H.edges
    EdgeView((0, 1, 2, 3))

    """
    node_dict_factory = IDDict
    node_attr_dict_factory = IDDict
    hyperedge_dict_factory = IDDict
    hyperedge_attr_dict_factory = IDDict
    hypergraph_attr_dict_factory = dict

    def __init__(self, incoming_data=None, **attr):
        self._edge_uid = XGICounter()
        self._hypergraph = self.hypergraph_attr_dict_factory()
        self._node = self.node_dict_factory()
        self._node_attr = self.node_attr_dict_factory()
        self._edge = self.hyperedge_dict_factory()
        self._edge_attr = self.hyperedge_attr_dict_factory()

        if incoming_data is not None:
            convert.convert_to_hypergraph(incoming_data, create_using=self)
        self._hypergraph.update(attr) # must be after convert

    def __str__(self):
        """Returns a short summary of the hypergraph.

        Returns
        -------
        string
            Hypergraph information

        """
        try:
            return f"{type(self).__name__} named {self['name']} with {self.num_nodes} nodes and {self.num_edges} hyperedges"
        except XGIError:
            return f"Unnamed {type(self).__name__} with {self.num_nodes} nodes and {self.num_edges} hyperedges"

    def __iter__(self):
        """Iterate over the nodes.

        Returns
        -------
        iterator
            An iterator over all nodes in the hypergraph.
        """
        return iter(self._node)

    def __contains__(self, n):
        """Check for if a node is in this hypergraph.

        Parameters
        ----------
        n : hashable
            node ID

        Returns
        -------
        bool
            Whether the node exists in the hypergraph.
        """
        try:
            return n in self._node
        except TypeError:
            return False

    def __len__(self):
        """Number of nodes in the hypergraph.

        Returns
        -------
        int
            The number of nodes in the hypergraph.

        See Also
        --------
        num_nodes : identical method
        num_edges : number of edges in the hypergraph

        """
        return len(self._node)

    def __getitem__(self, attr):
        """Read hypergraph attribute."""
        try:
            return self._hypergraph[attr]
        except KeyError:
            raise XGIError("This attribute has not been set.")

    def __setitem__(self, attr, val):
        """Write hypergraph attribute."""
        self._hypergraph[attr] = val

    @property
    def num_nodes(self):
        """The number of nodes in the hypergraph.

        Returns
        -------
        int
            The number of nodes in the hypergraph.

        See Also
        --------
        num_edges : returns the number of edges in the hypergraph

        Examples
        --------
        >>> import xgi
        >>> hyperedge_list = [[1, 2], [2, 3, 4]]
        >>> H = xgi.Hypergraph(hyperedge_list)
        >>> H.num_nodes
        4

        """
        return len(self._node)

    @property
    def num_edges(self):
        """The number of edges in the hypergraph.

        Returns
        -------
        int
            The number of edges in the hypergraph.

        See Also
        --------
        num_nodes : returns the number of nodes in the hypergraph

        Examples
        --------
        >>> import xgi
        >>> hyperedge_list = [[1, 2], [2, 3, 4]]
        >>> H = xgi.Hypergraph(hyperedge_list)
        >>> H.num_edges
        2

        """
        return len(self._edge)

    def neighbors(self, n):
        """Find the neighbors of a node.

        The neighbors of a node are those nodes that appear in at least one edge with
        said node.

        Parameters
        ----------
        n : node
            Node to find neighbors of.

        Returns
        -------
        set
            A set of the neighboring nodes

        See Also
        --------
        egonet

        Examples
        --------
        >>> import xgi
        >>> hyperedge_list = [[1, 2], [2, 3, 4]]
        >>> H = xgi.Hypergraph(hyperedge_list)
        >>> H.neighbors(1)
        {2}
        >>> H.neighbors(2)
        {1, 3, 4}

        """
        return {i for e in self._node[n] for i in self._edge[e]}.difference({n})

    def egonet(self, n, include_self=False):
        """The egonet of the specified node.

        The egonet of a node `n` in a hypergraph `H` is another hypergraph whose nodes
        are the neighbors of `n` and its edges are all the edges in `H` that contain
        `n`.  Usually, the egonet do not include `n` itself.  This can be controlled
        with `include_self`.

        Parameters
        ----------
        n : node
            Node whose egonet is needed.
        include_self : bool (default False)
            Whether the egonet contains `n`.

        Returns
        -------
        list
            An edgelist of the egonet of `n`.

        See Also
        --------
        neighbors

        Examples
        --------
        >>> import xgi
        >>> H = xgi.Hypergraph([[1, 2, 3], [3, 4], [4, 5, 6]])
        >>> H.neighbors(3)
        {1, 2, 4}
        >>> H.egonet(3)
        [[1, 2], [4]]
        >>> H.egonet(3, include_self=True)
        [[1, 2, 3], [3, 4]]

        """
        if include_self:
            return [self.edges.members(e) for e in self.nodes.memberships(n)]
        else:
            return [
                [x for x in self.edges.members(e) if x != n]
                for e in self.nodes.memberships(n)
            ]

    def add_node(self, node, **attr):
        """Add a node with optional attributes.

        Parameters
        ----------
        node : node
            A node can be any hashable Python object except None.
        attr : keyword arguments, optional
            Set or change node attributes using key=value.

        See Also
        --------
        add_nodes_from

        Notes
        -----
        If node is already in the hypergraph, its attributes are still updated.

        """
        if node not in self._node:
            self._node[node] = []
            self._node_attr[node] = self.node_attr_dict_factory()
        self._node_attr[node].update(attr)

    def add_nodes_from(self, nodes_for_adding, **attr):
        """Add multiple nodes with optional attributes.

        Parameters
        ----------
        nodes_for_adding : iterable container
            A container of nodes (list, dict, set, etc.).
            OR
            A container of (node, attribute dict) tuples.
            Node attributes are updated using the attribute dict.
        attr : keyword arguments, optional (default= no attributes)
            Update attributes for all nodes in nodes.
            Node attributes specified in nodes as a tuple take
            precedence over attributes specified via keyword arguments.

        See Also
        --------
        add_node

        """
        for n in nodes_for_adding:
            try:
                newnode = n not in self._node
                newdict = attr
            except TypeError:
                n, ndict = n
                newnode = n not in self._node
                newdict = attr.copy()
                newdict.update(ndict)
            if newnode:
                self._node[n] = []
                self._node_attr[n] = self.node_attr_dict_factory()
            self._node_attr[n].update(newdict)

    def remove_node(self, n):
        """Remove a single node and all adjacent hyperedges.

        Parameters
        ----------
        n : node
           A node in the hypergraph

        Raises
        ------
        XGIError
           If n is not in the hypergraph.

        See Also
        --------
        remove_nodes_from

        """
        try:
            edge_neighbors = self._node[n]
            del self._node[n]
            del self._node_attr[n]
        except KeyError as e:
            raise XGIError(f"The node {n} is not in the graph.") from e
        for edge in edge_neighbors:
            self._edge[edge].remove(n)
            if not self._edge[edge]:
                del self._edge[edge]
                del self._edge_attr[edge]

    def remove_nodes_from(self, nodes):
        """Remove multiple nodes.

        Parameters
        ----------
        nodes : iterable
            An iterable of nodes.

        See Also
        --------
        remove_node

        """
        for n in nodes:
            if n not in self._node:
                warn(f'Node {n} not in hypergraph')
                continue
            self.remove_node(n)

    @property
    def nodes(self):
        """A NodeView of the hypergraph.

        Can be used as `H.nodes` for data lookup and for set-like operations.
        Can also be used as `H.nodes[id]` to return a
        dictionary of the node attributes.

        Returns
        -------
        NodeView
            Allows set-like operations over the nodes as well as node
            attribute dict lookup.

        Notes
        -----
        Membership tests and iterating over nodes can also be done via the hpyergraph.
        That is, ``n in H.nodes`` is equivalent to ``n in H``, and ``for n in H`` is
        equivalent to ``for n in H.nodes``.

        """
        nodes = NodeView(self)
        # Lazy View creation: overload the (class) property on the instance
        # Then future H.nodes use the existing View
        # setattr doesn't work because attribute already exists
        self.__dict__["nodes"] = nodes
        return nodes

    def has_node(self, n):
        """Whether the specified node is in the hypergraph.

        Identical to ``n in H`` and ``n in H.nodes``.

        Parameters
        ----------
        n : node

        Returns
        -------
        bool
            Whether the node exists in the hypergraph

        Examples
        --------
        >>> import xgi
        >>> hyperedge_list = [[1, 2], [2, 3, 4]]
        >>> H = xgi.Hypergraph(hyperedge_list)
        >>> H.has_node(1), 1 in H, 1 in H.nodes
        True, True, True
        >>> H.has_node(0), 0 in H, 0 in H.nodes
        False, False, False

        """
        try:
            return n in self._node
        except TypeError:
            return False

    def has_edge(self, edge):
        """Whether an edge is in the hypergraph.

        Parameters
        ----------
        edge : Iterable
            A container of hashables that specifies an edge.

        Returns
        -------
        bool
           Whether or not edge is as an edge in the hypergraph.

        Examples
        --------
        >>> import xgi
        >>> hyperedge_list = [[1, 2], [2, 3, 4]]
        >>> H = xgi.Hypergraph(hyperedge_list)
        >>> H.has_edge([1, 2])
        True
        >>> H.has_edge({1, 3})
        False

        """
        return set(edge) in (set(self.edges.members(e)) for e in self.edges)

    def add_edge(self, members, id=None, **attr):
        """Add a single edge with optional attributes.

        Parameters
        ----------
        members : Iterable
            An iterable of node ids
        id : hashable, default None
            Edge id. If None, a unique numeric ID will be created automatically
        attr : keyword arguments, optional
            Edge data (or labels or objects) can be assigned using
            keyword arguments.

        See Also
        --------
        add_edges_from : add a collection of edges

        Notes
        -----
        A unique ID is automatically assigned to the edge.  Currently cannot add empty
        edges.

        """
        if not members:
            raise XGIError("Cannot add an empty edge.")

        uid = self._edge_uid() if not id else id
        self._edge[uid] = []
        for node in members:
            if node not in self._node:
                self._node[node] = []
                self._node_attr[node] = self.node_attr_dict_factory()
            self._node[node].append(uid)
            self._edge[uid].append(node)

        self._edge_attr[uid] = self.hyperedge_attr_dict_factory()
        self._edge_attr[uid].update(attr)

    def add_edges_from(self, ebunch_to_add, **attr):
        """Add multiple edges with optional attributes.

        Parameters
        ----------
        ebunch_to_add : container of edges
            Each edge given in the container will be added to the
            graph. Each edge must be given as as a container of nodes
            or a container with the last entry as a dictionary.
        attr : keyword arguments, optional
            Edge data (or labels or objects) can be assigned using
            keyword arguments.

        See Also
        --------
        add_edge : add a single edge
        add_weighted_edges_from : convenient way to add weighted edges

        Notes
        -----
        Adding the same edge twice will create a multi-edge. Currently
        cannot add empty edges; the method skips over them.
        """
        for e in ebunch_to_add:
            try:
<<<<<<< HEAD
                if isinstance(e[-1], dict):
                    dd = e[-1]
                    e = e[:-1]
                else:
                    dd = {}
            except:
                pass
            if e:
                uid = self._edge_uid()

                for n in e:
                    if n not in self._node:
                        if n is None:
                            raise ValueError("None cannot be a node")
                        self._node[n] = list()
                        self._node[n] = []
                        self._node_attr[n] = self.node_attr_dict_factory()
                    self._node[n].append(uid)
=======
                self._edge[uid] = list(e)
                self._edge_attr[uid] = self.hyperedge_attr_dict_factory()
            except TypeError:
                raise XGIError("The edge cannot be cast to a list.")
>>>>>>> 49a18bb2

                try:
                    self._edge[uid] = list(e)
                    self._edge_attr[uid] = self.hyperedge_attr_dict_factory()
                except:
                    raise XGIError("The edge cannot be cast to a list.")
                self._edge_attr[uid].update(attr)
                self._edge_attr[uid].update(dd)

    def add_weighted_edges_from(self, ebunch_to_add, weight="weight", **attr):
        """Add multiple weighted edges with optional attributes.

        Parameters
        ----------
        ebunch_to_add : container of edges
            Each edge given in the list or container will be added
            to the graph. The edges must be given as containers.
        weight : string, optional (default= 'weight')
            The attribute name for the edge weights to be added.
        attr : keyword arguments, optional (default= no attributes)
            Edge attributes to add/update for all edges.

        See Also
        --------
        add_edge : add a single edge
        add_edges_from : add multiple edges

        Notes
        -----
        Adding the same edge twice creates a multiedge.
        """
        try:
            self.add_edges_from(
                ((edge[:-1], {weight: edge[-1]}) for edge in ebunch_to_add), **attr
            )
        except KeyError:
            XGIError("Empty or invalid edges specified.")

    def add_node_to_edge(self, edge, node):
        """Add a node to an existing edge.

        If the node or edge IDs do not exist, they are created.

        Parameters
        ----------
        edge : hashable
            edge ID
        node : hashable
            node ID
        """
        if edge not in self._edge:
            self._edge[edge] = []
            self._edge_attr[edge] = {}
        if node not in self._node:
            self._node[node] = []
            self._node_attr[node] = {}
        self._edge[edge].append(node)
        self._node[node].append(edge)

    def remove_edge(self, id):
        """Remove a single edge.

        Parameters
        ----------
        id : Hashable
            edge ID to remove

        Raises
        ------
        XGIError
            If no edge has that ID.

        See Also
        --------
        remove_edges_from : remove a collection of edges
        """
        for node in self.edges.members(id):
            self._node[node].remove(id)
        del self._edge[id]
        del self._edge_attr[id]

    def remove_edges_from(self, ebunch):
        """Remove multiple edges.

        Parameters
        ----------
        ebunch: Iterable
            Edges to remove.

        See Also
        --------
        remove_edge : remove a single edge

        Notes
        -----
        Will fail silently if an edge in ebunch is not in the hypergraph.

        """
        for id in ebunch:
            for node in self.edges.members(id):
                self._node[node].remove(id)
            del self._edge[id]
            del self._edge_attr[id]

    def remove_node_from_edge(self, edge, node):
        """Remove a node from an existing edge.

        Parameters
        ----------
        edge : hashable
            The edge ID
        node : hashable
            The node ID

        Raises
        ------
        XGIError
            If either the node or edge does not exist.

        Notes
        -----
        If edge is left empty as a result of removing node from it, the edge is also
        removed.

        """
        self._edge[edge].remove(node)
        self._node[node].remove(edge)
        if len(self._edge[edge]) == 0:
            del self._edge[edge]
            del self._edge_attr[edge]

        try:
            self._node[node].remove(edge)
        except KeyError as e:
            raise XGIError(f"Node {node} not in the hypergraph") from e
        except ValueError as e:
            raise XGIError(f"Node {node} not in edge {edge}") from e

        if not self._edge[edge]:
            del self._edge[edge]
            del self._edge_attr[edge]

    def update(self, *, edges=None, nodes=None):
        """Add nodes or edges to the hypergraph.

        Parameters
        ----------
        edges : Iterable | None
            Edges to be added.
        nodes : Iterable | None
            Nodes to be added.

        See Also
        --------
        add_edges_from: add multiple edges to a hypergraph
        add_nodes_from: add multiple nodes to a hypergraph

        """
        if nodes:
            self.add_nodes_from(nodes)
        if edges:
            self.add_edges_from(edges)

    @property
    def edges(self):
        """An EdgeView of the hypergraph.

        The EdgeView provides set-like operations on the edge IDs as well as edge
        attribute lookup.

        Parameters
        ----------
        e : hashable or None (default = None)
            The edge ID to access

        Returns
        -------
        edges : EdgeView
            A view of edges in the hypergraph.

        Notes
        -----
        Nodes in nbunch that are not in the hypergraph will be (quietly) ignored.

        """
        edges = EdgeView(self)
        # Lazy View creation: overload the (class) property on the instance
        # Then future H.edges use the existing View
        # setattr doesn't work because attribute already exists
        self.__dict__["edges"] = edges
        return edges

    def get_edge_data(self, id, default=None):
        """Get the attributes of an edge.

        This is identical to `H._edge_attr[id]` except the default is returned
        instead of an exception if the edge doesn't exist.

        Parameters
        ----------
        id : Hashable
            edge ID
        default: Any, default None
            Value to return if the edge ID is not found.

        Returns
        -------
        edge_dict : dictionary
            The edge attribute dictionary.

        """
        try:
            return self.edges[id]
        except KeyError:
            return default

    def degree(self, nbunch=None, weight=None, order=None, dtype="dict"):
        """A NodeDegreeView for the Hypergraph as H.degree or H.degree().

        The degree is the number of edges adjacent to the node.
        The weighted node degree is the sum of the edge weights for
        edges incident to that node.

        This object provides an iterator for (node, degree) as well as
        lookup for the degree for a single node.

        Parameters
        ----------
        nbunch : single node, container, or None, default: None
            The view will only report edges incident to these nodes. If None
            is specified, the degree of all nodes is computed.
        weight : string or None, default: None
           The name of an edge attribute that holds the numerical value used
           as a weight.  If None, then each edge has weight 1.
           The degree is the sum of the edge weights adjacent to the node.
        order : int or None, default: None
            The size edges for which to compute the degree. If None is
            specified, all edges are considered.
        dtype : str, default: "dict"
            The datatype to return


        Returns
        -------
        If a single node is requested
        float or int
            Degree of the node

        OR if multiple nodes are requested
        DegreeView object
            The degrees of the hypergraph capable of iterating (node, degree) pairs
        """

        degree = DegreeView(
            self, nbunch=nbunch, weight=weight, order=order, dtype=dtype
        )

        # handles the single node case.
        if nbunch in self:
            return degree[nbunch]
        return degree

    def edge_size(self, ebunch=None, weight=None, dtype="dict"):
        """A EdgeSizeView for the Hypergraph as H.edge_size or H.edge_size().

        The edge degree is the number of nodes in that edge, or the edge size.
        The weighted edge degree is the sum of the node weights for
        nodes in that edge.

        This object provides an iterator for (edge, degree) as well as
        lookup for the degree for a single edge.

        Parameters
        ----------
        ebunch : single edge, container, or all edges (default= all edges)
            The view will only report sizes of these edges.
        weight : string or None, optional (default=None)
           The name of an node attribute that holds the numerical value used
           as a weight.  If None, then each node has weight 1.
           The size is the sum of the node weights adjacent to the edge.
        dtype : str, default: "dict"
            The datatype to return

        Returns
        -------
        If a single edge is requested
        int
            size of the edge.

        OR if multiple edges are requested
        EdgeSizeView object
            The sizes of the hypergraph edges capable of iterating (edge, size) pairs
        """
        edge_sizes = EdgeSizeView(self, ebunch=ebunch, weight=weight, dtype=dtype)
        if ebunch in self:
            return edge_sizes[ebunch]
        return edge_sizes

    def clear(self):
        """Remove all nodes and edges from the graph.

        Also removes all graph, node, and edge attributes.

        """
        self._node.clear()
        self._node_attr.clear()
        self._edge.clear()
        self._edge_attr.clear()
        self._hypergraph.clear()

    def clear_edges(self):
        """Remove all edges from the graph without altering nodes."""
        for node in self.nodes:
            self._node[node] = {}
        self._edge.clear()
        self._edge_attr.clear()

    def copy(self, as_view=False):
        """A copy of the hypergraph.

        The copy method by default returns a deep copy of the hypergraph
        and attributes. Use the "as_view" flag to for a frozen copy of
        the hypergraph with references to the original

        If `as_view` is True then a view is returned instead of a copy.

        Parameters
        ----------
        as_view : bool, optional (default=False)
            If True, the returned hypergraph view provides a read-only view
            of the original hypergraph without actually copying any data.

        Returns
        -------
        H : Hypergraph
            A copy of the hypergraph.

        Notes
        -----
        All copies reproduce the hypergraph structure, but data attributes
        may be handled in different ways. There are two options that this
        method provides.

        Deepcopy -- A "deepcopy" copies the graph structure as well as
        all data attributes and any objects they might contain.
        The entire hypergraph object is new so that changes in the copy
        do not affect the original object. (see Python's copy.deepcopy)

        View -- Inspired by dict-views, graph-views act like read-only
        versions of the original graph, providing a copy of the original
        structure without requiring any memory for copying the information.

        See the Python copy module for more information on shallow
        and deep copies, https://docs.python.org/3/library/copy.html.

        """
        if as_view is True:
            return xgi.hypergraphviews.generic_hypergraph_view(self)
        H = self.__class__()
        H._hypergraph = deepcopy(self._hypergraph)
        H._node = deepcopy(self._node)
        H._node_attr = deepcopy(self._node_attr)
        H._edge = deepcopy(self._edge)
        H._edge_attr = deepcopy(self._edge_attr)
        return H

    def dual(self):
        """The dual of the hypergraph.

        In the dual, nodes become edges and edges become nodes.

        Returns
        -------
        Hypergraph
            The dual of the hypergraph.

        """
        dual = self.__class__()
        dual._hypergraph = deepcopy(self._hypergraph)
        dual._node = deepcopy(self._edge)
        dual._node_attr = deepcopy(self._edge_attr)
        dual._edge = deepcopy(self._node)
        dual._edge_attr = deepcopy(self._node_attr)
        return dual

    def subhypergraph(self, nodes):
        """The subhypergraph induced by the specified nodes.

        The induced subhypergraph of the hypergraph contains the nodes in `nodes`
        and the edges that only contain those nodes.

        Parameters
        ----------
        nodes : list, iterable
            A container of nodes which will be iterated through once.

        Returns
        -------
        H : SubHypergraphView
            A subhypergraph view of the hypergraph. The hypergraph structure
            cannot be changed but node/edge attributes can and are shared with the
            original hypergraph.

        Notes
        -----
        The hypergraph, edge and node attributes are shared with the original
        hypergraph. Changes to the hypergraph structure is ruled out by the view,
        but changes to attributes are reflected in the original hypergraph.

        For an inplace reduction of a hypergraph to a subhypergraph you can remove nodes:
        H.remove_nodes_from([n for n in H if n not in set(nodes)])

        """
        induced_nodes = self.nbunch_iter(nodes)
        subhypergraph = xgi.hypergraphviews.subhypergraph_view
        return subhypergraph(self, induced_nodes, None)

    def edge_subhypergraph(self, edges):
        """The subhypergraph with only the edges specified.

        The list of nodes is not affected, potentially leading to a disconnected
        hypergraph.

        Parameters
        ----------
        edges : list, iterable
            A container of edge ids which will be iterated through once.

        Returns
        -------
        H : SubHypergraphView
            A subhypergraph view of the hypergraph. The hypergraph structure
            cannot be changed but node/edge attributes can and are shared with the
            original hypergraph.

        Notes
        -----
        The hypergraph, edge and node attributes are shared with the original
        hypergraph. Changes to the hypergraph structure is ruled out by the view,
        but changes to attributes are reflected in the original hypergraph.

        For an inplace reduction of a hypergraph to a subhypergraph you can remove nodes:
        H.remove_edges_from([n for n in H if n not in set(nodes)])

        """
        subhypergraph = xgi.hypergraphviews.subhypergraph_view
        return subhypergraph(self, None, edges)

    def arbitrary_subhypergraph(self, nodes, edges):
        """The subhypergraph with specified nodes and edges.

        This subhypergraph contains the list of nodes induced by the edges
        as well as additional nodes specified.

        Parameters
        ----------
        nodes : list, iterable
            A container of nodes which will be iterated through once.

        edges : list, iterable
            A container of edge ids which will be iterated through once.

        Returns
        -------
        H : SubHypergraphView
            A subhypergraph view of the hypergraph. The hypergraph structure
            cannot be changed but node/edge attributes can and are shared with the
            original hypergraph.

        Notes
        -----
        The hypergraph, edge and node attributes are shared with the original
        hypergraph. Changes to the hypergraph structure is ruled out by the view,
        but changes to attributes are reflected in the original hypergraph.
        """
        subhypergraph = xgi.hypergraphviews.subhypergraph_view
        return subhypergraph(self, nodes, edges)

    def nbunch_iter(self, nbunch=None):
        """Returns an iterator over nodes contained in nbunch.

        The nodes in nbunch are checked for membership in the hypergraph
        and if not are silently ignored.

        Parameters
        ----------
        nbunch : single node, container, or all nodes (default= all nodes)
            The view will only report edges incident to these nodes.

        Returns
        -------
        niter : iterator
            An iterator over nodes in nbunch that are also in the hypergraph.
            If nbunch is None, iterate over all nodes in the hypergraph.

        Raises
        ------
        XGIError
            If nbunch is not a node or sequence of nodes.
            If a node in nbunch is not hashable.

        See Also
        --------
        Hypergraph.__iter__

        Notes
        -----
        When nbunch is an iterator, the returned iterator yields values
        directly from nbunch, becoming exhausted when nbunch is exhausted.

        To test whether nbunch is a single node, one can use
        "if nbunch in self:", even after processing with this routine.

        If nbunch is not a node or a (possibly empty) sequence/iterator
        or None, a :exc:`XGIError` is raised.  Also, if any object in
        nbunch is not hashable, a :exc:`XGIError` is raised.

        """
        if nbunch is None:  # include all nodes via iterator
            bunch = iter(self._node)
        elif nbunch in self:  # if nbunch is a single node
            bunch = iter([nbunch])
        else:  # if nbunch is a sequence of nodes

            def bunch_iter(nlist, nodes):
                try:
                    for n in nlist:
                        if n in nodes:
                            yield n
                except TypeError as e:
                    exc, message = e, e.args[0]
                    # capture error for non-sequence/iterator nbunch.
                    if "iter" in message:
                        exc = XGIError("nbunch is not a node or a sequence of nodes.")
                    # capture error for unhashable node.
                    if "hashable" in message:
                        exc = XGIError(
                            f"Node {n} in sequence nbunch is not a valid node."
                        )
                    raise exc

            bunch = bunch_iter(nbunch, self._node)
        return bunch

    def max_edge_order(self):
        """The maximum order of edges in the hypergraph.

        Returns
        -------
        d_max : int
            Maximum order of edges in hypergraph

        """
        try:
            edges = list(self._edge.values())
            d_max = max([len(edge) for edge in edges]) - 1
        except ValueError:  # if edges is empty
            if len(self._node) > 0:
                d_max = 0
            else:
                d_max = None

        return d_max

    def edges_of_order(self, d):
        """Returns a dict of d-hyperedges

        Parameters
        ----------
        d : int
            Desired order
        """
        return {
            id_: self._edge[id_]
            for id_, size in dict(self.edge_size).items()
            if size == d + 1
        }

    def is_possible_order(self, d):
        """Whether the specified order is between 1 and the maximum order.

        Parameters
        ----------
        d : int
            Order for which to check

        Returns
        -------
        bool

        """
        d_max = self.max_edge_order()
        return (d >= 1) and (d <= d_max)

    def singleton_edges(self):
        """Edges with a single member.

        Returns
        -------
        dict

        """
        return {
            id_: members for id_, members in self._edge.items() if len(members) == 1
        }

    def remove_singleton_edges(self):
        """Removes all singletons edges from the hypergraph"""

        singleton_ids = [
            id_ for id_, members in self._edge.items() if len(members) == 1
        ]
        self.remove_edges_from(singleton_ids)
        return None

    def isolates(self, ignore_singletons=True):
        """Nodes that belong to no edges.

        When ignore_singletons is True (default), a node is considered isolated frmo the
        rest of the hypergraph when it is included in no edges of size two or more.  In
        particular, whether the node is part of any singleton edges is irrelevant to
        determine whether it is isolated.

        When ignore_singletons is False, a node is isolated only when it is a member of
        exactly zero edges, including singletons.

        Parameters
        ----------
        ignore_singletons : bool, default False
            Whether to consider singleton edges when searching for isolated nodes.

        See Also
        --------
        remove_isolates

        Returns
        -------
        set

        """
        nodes_in_edges = set()
        for idx in self.edges:
            edge = self.edges.members(idx)
            if ignore_singletons and len(edge) == 1:
                continue
            nodes_in_edges = nodes_in_edges.union(edge)
        return set(self.nodes) - nodes_in_edges

    def remove_isolates(self, ignore_singletons=True):
        """Remove all nodes that belong to no edges.

        Parameters
        ----------
        ignore_singletons : bool, default False
            Whether to consider singleton edges when searching for isolated nodes.

        See Also
        --------
        isolates

        """
        self.remove_nodes_from(self.isolates(ignore_singletons))
        return self

    def duplicate_edges(self):
        """A list of all duplicate edges.

        See also
        --------
        remove_duplicates
        """

        edges = [tuple(e) for e in self._edge.values()]
        edges_unique, counts = np.unique(edges, return_counts=True)
        return list(edges_unique[np.where(counts > 1)])

    def is_uniform(self):
        """Order of uniformity if the hypergraph is uniform, or None.

        A hypergraph is uniform if all its edges have the same order.

        Returns d if the hypergraph is d-uniform, that is if all edges
        in the hypergraph (excluding singletons) have the same degree d.
        Returns False if not uniform.

        Returns
        -------
        d : int or False
            If the hypergraph is d-uniform, return d, or None otherwise.

        Examples
        --------
        This function can be used as a boolean check:
        >>> H = xgi.Hypergraph([(0, 1, 2), (1, 2, 3), (2, 3, 4)])
        >>> H.is_uniform()
        3
        >>> if H.is_uniform(): print('H is uniform!')
        H is uniform!
        """
        edge_sizes = {len(members) for _, members in self._edge.items()}
        if 1 in edge_sizes:
            edge_sizes.remove(1)  # discard singleton edges

        if not edge_sizes or len(edge_sizes) != 1:
            return False

        return edge_sizes.pop() - 1  # order of all edges<|MERGE_RESOLUTION|>--- conflicted
+++ resolved
@@ -540,31 +540,10 @@
         """
         for e in ebunch_to_add:
             try:
-<<<<<<< HEAD
-                if isinstance(e[-1], dict):
-                    dd = e[-1]
-                    e = e[:-1]
-                else:
-                    dd = {}
-            except:
-                pass
-            if e:
-                uid = self._edge_uid()
-
-                for n in e:
-                    if n not in self._node:
-                        if n is None:
-                            raise ValueError("None cannot be a node")
-                        self._node[n] = list()
-                        self._node[n] = []
-                        self._node_attr[n] = self.node_attr_dict_factory()
-                    self._node[n].append(uid)
-=======
                 self._edge[uid] = list(e)
                 self._edge_attr[uid] = self.hyperedge_attr_dict_factory()
             except TypeError:
                 raise XGIError("The edge cannot be cast to a list.")
->>>>>>> 49a18bb2
 
                 try:
                     self._edge[uid] = list(e)
