"""Base class for undirected hypergraphs."""
from copy import deepcopy
from warnings import warn

import numpy as np

import xgi
import xgi.convert as convert
from xgi.classes.reportviews import DegreeView, EdgeSizeView, EdgeView, NodeView
from xgi.exception import XGIError
from xgi.utils import XGICounter

__all__ = ["Hypergraph"]


class Hypergraph:
    r"""A hypergraph is a collection of subsets of a set of *nodes* or *vertices*.

    A hypergraph is a pair :math:`(V, E)`, where :math:`V` is a set of elements called
    *nodes* or *vertices*, and :math:`E` is a set whose elements are subsets of
    :math:`V`, that is, each :math:`e \in E` satisfies :math:`e \subset V`.  The
    elements of :math:`E` are called *hyperedges* or simply *edges*.

    The Hypergraph class allows any hashable object as a node and can associate
    attributes to each node, edge, or the hypergraph itself, in the form of key/value
    pairs.

    Multiedges and self-loops are allowed.

    Parameters
    ----------
    incoming_data : input hypergraph data (optional, default: None)
        Data to initialize the hypergraph. If None (default), an empty
        hypergraph is created, i.e. one with no nodes or edges.
        The data can be in the following formats:

        * hyperedge list
        * hyperedge dictionary
        * 2-column Pandas dataframe (bipartite edges)
        * Scipy/Numpy incidence matrix
        * Hypergraph object.

    **attr : dict, optional, default: None
        Attributes to add to the hypergraph as key, value pairs.

    Notes
    -----
    Unique IDs are assigned to each node and edge internally and are used to refer to
    them throughout.

<<<<<<< HEAD
    The attr keyword arguments are added as hypergraph attributes. To add node or ede
    attributes see :meth:`add_node` and :meth:`add_edge`.

=======
>>>>>>> c912fe52
    Examples
    --------
    >>> import xgi
    >>> H = xgi.Hypergraph([[1, 2, 3], [4], [5, 6], [6, 7, 8]])
    >>> H.nodes
    NodeView((1, 2, 3, 4, 5, 6, 7, 8))
    >>> H.edges
    EdgeView((0, 1, 2, 3))

    """
    node_dict_factory = dict
    node_attr_dict_factory = dict
    hyperedge_dict_factory = dict
    hyperedge_attr_dict_factory = dict
    hypergraph_attr_dict_factory = dict

    def __init__(self, incoming_data=None, **attr):
        self._edge_uid = XGICounter()
        self._hypergraph = self.hypergraph_attr_dict_factory()
        self._node = self.node_dict_factory()
        self._node_attr = self.node_attr_dict_factory()
        self._edge = self.hyperedge_dict_factory()
        self._edge_attr = self.hyperedge_attr_dict_factory()

        if incoming_data is not None:
            convert.convert_to_hypergraph(incoming_data, create_using=self)
        self._hypergraph.update(attr) # must be after convert

    def __str__(self):
        """Returns a short summary of the hypergraph.

        Returns
        -------
        string
            Hypergraph information

        """
        try:
            return f"{type(self).__name__} named {self['name']} with {self.num_nodes} nodes and {self.num_edges} hyperedges"
        except XGIError:
            return f"Unnamed {type(self).__name__} with {self.num_nodes} nodes and {self.num_edges} hyperedges"

    def __iter__(self):
        """Iterate over the nodes.

        Returns
        -------
        iterator
            An iterator over all nodes in the hypergraph.
        """
        return iter(self._node)

    def __contains__(self, n):
        """Check for if a node is in this hypergraph.

        Parameters
        ----------
        n : hashable
            node ID

        Returns
        -------
        bool
            Whether the node exists in the hypergraph.
        """
        try:
            return n in self._node
        except TypeError:
            return False

    def __len__(self):
        """Number of nodes in the hypergraph.

        Returns
        -------
        int
            The number of nodes in the hypergraph.

        See Also
        --------
        num_nodes : identical method
        num_edges : number of edges in the hypergraph

        """
        return len(self._node)

    def __getitem__(self, attr):
        """Read hypergraph attribute."""
        try:
            return self._hypergraph[attr]
        except KeyError:
            raise XGIError("This attribute has not been set.")

    def __setitem__(self, attr, val):
        """Write hypergraph attribute."""
        self._hypergraph[attr] = val

    @property
    def num_nodes(self):
        """The number of nodes in the hypergraph.

        Returns
        -------
        int
            The number of nodes in the hypergraph.

        See Also
        --------
        num_edges : returns the number of edges in the hypergraph

        Examples
        --------
        >>> import xgi
        >>> hyperedge_list = [[1, 2], [2, 3, 4]]
        >>> H = xgi.Hypergraph(hyperedge_list)
        >>> H.num_nodes
        4

        """
        return len(self._node)

    @property
    def num_edges(self):
        """The number of edges in the hypergraph.

        Returns
        -------
        int
            The number of edges in the hypergraph.

        See Also
        --------
        num_nodes : returns the number of nodes in the hypergraph

        Examples
        --------
        >>> import xgi
        >>> hyperedge_list = [[1, 2], [2, 3, 4]]
        >>> H = xgi.Hypergraph(hyperedge_list)
        >>> H.num_edges
        2

        """
        return len(self._edge)

    def neighbors(self, n):
        """Find the neighbors of a node.

        The neighbors of a node are those nodes that appear in at least one edge with
        said node.

        Parameters
        ----------
        n : node
            Node to find neighbors of.

        Returns
        -------
        set
            A set of the neighboring nodes

        See Also
        --------
        egonet

        Examples
        --------
        >>> import xgi
        >>> hyperedge_list = [[1, 2], [2, 3, 4]]
        >>> H = xgi.Hypergraph(hyperedge_list)
        >>> H.neighbors(1)
        {2}
        >>> H.neighbors(2)
        {1, 3, 4}

        """
        if n not in self._node:
            raise XGIError("Invalid node ID.")
        return {i for e in self._node[n] for i in self._edge[e]}.difference({n})

    def egonet(self, n, include_self=False):
        """The egonet of the specified node.

        The egonet of a node `n` in a hypergraph `H` is another hypergraph whose nodes
        are the neighbors of `n` and its edges are all the edges in `H` that contain
        `n`.  Usually, the egonet do not include `n` itself.  This can be controlled
        with `include_self`.

        Parameters
        ----------
        n : node
            Node whose egonet is needed.
        include_self : bool (default False)
            Whether the egonet contains `n`.

        Returns
        -------
        list
            An edgelist of the egonet of `n`.

        See Also
        --------
        neighbors

        Examples
        --------
        >>> import xgi
        >>> H = xgi.Hypergraph([[1, 2, 3], [3, 4], [4, 5, 6]])
        >>> H.neighbors(3)
        {1, 2, 4}
        >>> H.egonet(3)
        [[1, 2], [4]]
        >>> H.egonet(3, include_self=True)
        [[1, 2, 3], [3, 4]]

        """
        if include_self:
            return [self.edges.members(e) for e in self.nodes.memberships(n)]
        else:
            return [
                [x for x in self.edges.members(e) if x != n]
                for e in self.nodes.memberships(n)
            ]

    def add_node(self, node, **attr):
<<<<<<< HEAD
        """Add one node with optional attributes.
=======
        """Add a node with optional attributes.
>>>>>>> c912fe52

        Parameters
        ----------
        node : node
            A node can be any hashable Python object except None.
        attr : keyword arguments, optional
            Set or change node attributes using key=value.

        See Also
        --------
        add_nodes_from

        Notes
        -----
        If node is already in the hypergraph, its attributes are still updated.

        """
        if node not in self._node:
            if node is None:
                raise ValueError("None cannot be a node")
            self._node[node] = []
            self._node_attr[node] = self.node_attr_dict_factory()
        self._node_attr[node].update(attr)

    def add_nodes_from(self, nodes_for_adding, **attr):
        """Add multiple nodes with optional attributes.

        Parameters
        ----------
        nodes_for_adding : iterable container
            A container of nodes (list, dict, set, etc.).
            OR
            A container of (node, attribute dict) tuples.
            Node attributes are updated using the attribute dict.
        attr : keyword arguments, optional (default= no attributes)
            Update attributes for all nodes in nodes.
            Node attributes specified in nodes as a tuple take
            precedence over attributes specified via keyword arguments.

        See Also
        --------
        add_node

        """
        for n in nodes_for_adding:
            try:
                newnode = n not in self._node
                newdict = attr
            except TypeError:
                n, ndict = n
                newnode = n not in self._node
                newdict = attr.copy()
                newdict.update(ndict)
            if newnode:
                if n is None:
                    raise ValueError("None cannot be a node")
                self._node[n] = []
                self._node_attr[n] = self.node_attr_dict_factory()
            self._node_attr[n].update(newdict)

    def remove_node(self, n):
        """Remove a single node and all adjacent hyperedges.

        Parameters
        ----------
        n : node
           A node in the hypergraph

        Raises
        ------
        XGIError
           If n is not in the hypergraph.

        See Also
        --------
        remove_nodes_from

        """
        try:
            edge_neighbors = self._node[n]
            del self._node[n]
            del self._node_attr[n]
        except KeyError as e:
            raise XGIError(f"The node {n} is not in the graph.") from e
        for edge in edge_neighbors:
            self._edge[edge].remove(n)
            if not self._edge[edge]:
                del self._edge[edge]
                del self._edge_attr[edge]

    def remove_nodes_from(self, nodes):
        """Remove multiple nodes.

        Parameters
        ----------
        nodes : iterable
            An iterable of nodes.

        See Also
        --------
        remove_node

        """
        for n in nodes:
            if n not in self._node:
                warn(f'Node {n} not in hypergraph')
                continue
            self.remove_node(n)

    @property
    def nodes(self):
        """A NodeView of the hypergraph.

        Can be used as `H.nodes` for data lookup and for set-like operations.
        Can also be used as `H.nodes[id]` to return a
        dictionary of the node attributes.

        Returns
        -------
        NodeView
            Allows set-like operations over the nodes as well as node
            attribute dict lookup.

        Notes
        -----
        Membership tests and iterating over nodes can also be done via the hpyergraph.
        That is, ``n in H.nodes`` is equivalent to ``n in H``, and ``for n in H`` is
        equivalent to ``for n in H.nodes``.

        """
        nodes = NodeView(self)
        # Lazy View creation: overload the (class) property on the instance
        # Then future H.nodes use the existing View
        # setattr doesn't work because attribute already exists
        self.__dict__["nodes"] = nodes
        return nodes

    def has_node(self, n):
        """Whether the specified node is in the hypergraph.

        Identical to ``n in H`` and ``n in H.nodes``.

        Parameters
        ----------
        n : node

        Returns
        -------
        bool
            Whether the node exists in the hypergraph

        Examples
        --------
        >>> import xgi
        >>> hyperedge_list = [[1, 2], [2, 3, 4]]
        >>> H = xgi.Hypergraph(hyperedge_list)
        >>> H.has_node(1), 1 in H, 1 in H.nodes
<<<<<<< HEAD
        (True, True, True)
        >>> H.has_node(0), 0 in H, 0 in H.nodes
        (False, False, False)
=======
        True, True, True
        >>> H.has_node(0), 0 in H, 0 in H.nodes
        False, False, False
>>>>>>> c912fe52

        """
        try:
            return n in self._node
        except TypeError:
            return False

    def has_edge(self, edge):
        """Whether an edge is in the hypergraph.

        Parameters
        ----------
        edge : Iterable
            A container of hashables that specifies an edge.

        Returns
        -------
        bool
           Whether or not edge is as an edge in the hypergraph.

        Examples
        --------
        >>> import xgi
        >>> hyperedge_list = [[1, 2], [2, 3, 4]]
        >>> H = xgi.Hypergraph(hyperedge_list)
        >>> H.has_edge([1, 2])
        True
        >>> H.has_edge({1, 3})
        False

        """
        return set(edge) in (set(self.edges.members(e)) for e in self.edges)

    def add_edge(self, members, id=None, **attr):
<<<<<<< HEAD
        """Add one edge with optional attributes.
=======
        """Add a single edge with optional attributes.
>>>>>>> c912fe52

        Parameters
        ----------
        members : Iterable
<<<<<<< HEAD
            An iterable of the ids of the nodes contained in the new edge.
        id : hashable, default None
            Id of the new edge. If None, a unique numeric ID will be created.
        **attr : dict, optional
            Attributes of the new edge.

        Raises
        -----
        XGIError
            If `members` is empty.
=======
            An iterable of node ids
        id : hashable, default None
            Edge id. If None, a unique numeric ID will be created automatically
        attr : keyword arguments, optional
            Edge data (or labels or objects) can be assigned using
            keyword arguments.
>>>>>>> c912fe52

        See Also
        --------
        add_edges_from : Add a collection of edges.

        Examples
        --------

        Add edges with ir without specifying an edge id.

        >>> H = xgi.Hypergraph()
        >>> H.add_edge([1, 2, 3])
        >>> H.add_edge([3, 4], id='myedge')
        >>> H.edges
        EdgeView((0, 'myedge'))

        Access attributes using square brackets.  By default no attributes are created.

        >>> H.edges[0]
        {}
        >>> H.add_edge([1, 4], color='red', place='peru')
        >>> H.edges
        EdgeView((0, 'myedge', 1))
        >>> H.edges[1]
        {'color': 'red', 'place': 'peru'}

<<<<<<< HEAD
        """
        members = list(members)
        if not members:
            raise XGIError("Cannot add an empty edge")
=======
        Notes
        -----
        A unique ID is automatically assigned to the edge.  Currently cannot add empty
        edges.

        """
        if not members:
            raise XGIError("Cannot add an empty edge.")
>>>>>>> c912fe52

        uid = self._edge_uid() if not id else id
        self._edge[uid] = []
        for node in members:
            if node not in self._node:
                if node is None:
                    raise ValueError("None cannot be a node")
                self._node[node] = []
                self._node_attr[node] = self.node_attr_dict_factory()
            self._node[node].append(uid)
            self._edge[uid].append(node)

        self._edge_attr[uid] = self.hyperedge_attr_dict_factory()
        self._edge_attr[uid].update(attr)

    def add_edges_from(self, ebunch_to_add, **attr):
        """Add multiple edges with optional attributes.

        Parameters
        ----------
        ebunch_to_add : container of edges
            Each edge given in the container will be added to the
            graph. Each edge must be given as as a container of nodes
            or a container with the last entry as a dictionary.
        attr : keyword arguments, optional
            Edge data (or labels or objects) can be assigned using
            keyword arguments.

        See Also
        --------
        add_edge : Add a single edge.
        add_weighted_edges_from : Convenient way to add weighted edges.

        Notes
        -----
        Adding the same edge twice will create a multi-edge. Currently
        cannot add empty edges; the method skips over them.

        """
        for e in ebunch_to_add:
            if isinstance(e[-1], dict):
                dd = e[-1]
                e = e[:-1]
            else:
                dd = {}
            if not e:
                continue
<<<<<<< HEAD

            uid = self._edge_uid()
            for n in e:
                if n not in self._node:
                    if n is None:
                        raise ValueError("None cannot be a node")
                    self._node[n] = list()
                    self._node_attr[n] = self.node_attr_dict_factory()
                self._node[n].append(uid)

            try:
                self._edge[uid] = list(e)
                self._edge_attr[uid] = self.hyperedge_attr_dict_factory()
            except:
=======

            uid = self._edge_uid()
            for n in e:
                if n not in self._node:
                    if n is None:
                        raise ValueError("None cannot be a node")
                    self._node[n] = list()
                    self._node_attr[n] = self.node_attr_dict_factory()
                self._node[n].append(uid)

            try:
                self._edge[uid] = list(e)
                self._edge_attr[uid] = self.hyperedge_attr_dict_factory()
            except TypeError:
>>>>>>> c912fe52
                raise XGIError("The edge cannot be cast to a list.")

            self._edge_attr[uid].update(attr)
            self._edge_attr[uid].update(dd)

<<<<<<< HEAD
    def add_weighted_edges_from(self, ebunch, weight="weight", **attr):
=======
    def add_weighted_edges_from(self, ebunch_to_add, weight="weight", **attr):
>>>>>>> c912fe52
        """Add multiple weighted edges with optional attributes.

        Parameters
        ----------
        ebunch_to_add : container of edges
            Each edge given in the list or container will be added
            to the graph. The edges must be given as containers.
        weight : string, optional (default= 'weight')
            The attribute name for the edge weights to be added.
        attr : keyword arguments, optional (default= no attributes)
            Edge attributes to add/update for all edges.

        See Also
        --------
        add_edge : add a single edge
        add_edges_from : add multiple edges

        Notes
        -----
        Adding the same edge twice creates a multiedge.
        """
        try:
            self.add_edges_from(
                ((edge[:-1], {weight: edge[-1]}) for edge in ebunch), **attr
            )
        except KeyError:
            XGIError("Empty or invalid edges specified.")

    def add_node_to_edge(self, edge, node):
<<<<<<< HEAD
        """Add one node to an existing edge.
=======
        """Add a node to an existing edge.
>>>>>>> c912fe52

        If the node or edge IDs do not exist, they are created.

        Parameters
        ----------
        edge : hashable
            edge ID
        node : hashable
            node ID

        See Also
        --------
        add_node
        add_edge

        Examples
        --------
        >>> H = xgi.Hypergraph()
        >>> H.add_edge(['apple', 'banana'], 'fruits')
        >>> H.add_node_to_edge('fruits', 'pear')
        >>> H.add_node_to_edge('veggies', 'lettuce')
        >>> H.edges.members(dtype=dict)
        {'fruits': ['apple', 'banana', 'pear'], 'veggies': ['lettuce']}

        """
        if edge not in self._edge:
            self._edge[edge] = []
            self._edge_attr[edge] = {}
        if node not in self._node:
            self._node[node] = []
            self._node_attr[node] = {}
        self._edge[edge].append(node)
        self._node[node].append(edge)

    def remove_edge(self, id):
<<<<<<< HEAD
        """Remove one edge.
=======
        """Remove a single edge.
>>>>>>> c912fe52

        Parameters
        ----------
        id : Hashable
            edge ID to remove

        Raises
        ------
        XGIError
            If no edge has that ID.

        See Also
        --------
        remove_edges_from : Remove multiple edges.

        """
        try:
            for node in self.edges.members(id):
                self._node[node].remove(id)
            del self._edge[id]
            del self._edge_attr[id]
        except KeyError as e:
            raise XGIError(f"Edge {id} is not in the graph") from e

    def remove_edges_from(self, ebunch):
        """Remove multiple edges.

        Parameters
        ----------
        ebunch: Iterable
            Edges to remove.

        See Also
        --------
        remove_edge : remove a single edge

        Notes
        -----
        Will fail silently if an edge in ebunch is not in the hypergraph.

        """
        for id in ebunch:
            if id not in self._edge:
                warn(f'Node {n} not in hypergraph')
                continue
            self.remove_edge(id)

    def remove_node_from_edge(self, edge, node):
        """Remove a node from an existing edge.

        Parameters
        ----------
        edge : hashable
            The edge ID
        node : hashable
            The node ID

        Raises
        ------
        XGIError
            If either the node or edge does not exist.

        Notes
        -----
        If edge is left empty as a result of removing node from it, the edge is also
        removed.

        """
        try:
            self._edge[edge].remove(node)
        except KeyError as e:
            raise XGIError(f"Edge {edge} not in the hypergraph") from e
        except ValueError as e:
            raise XGIError(f"Node {node} not in edge {edge}") from e

        try:
            self._node[node].remove(edge)
        except KeyError as e:
            raise XGIError(f"Node {node} not in the hypergraph") from e
        except ValueError as e:
            raise XGIError(f"Node {node} not in edge {edge}") from e

        if not self._edge[edge]:
            del self._edge[edge]
            del self._edge_attr[edge]

    def update(self, *, edges=None, nodes=None):
        """Add nodes or edges to the hypergraph.

        Parameters
        ----------
<<<<<<< HEAD
        edges : Iterable, optional
            Edges to be added.
        nodes : Iterable, optional
=======
        edges : Iterable | None
            Edges to be added.
        nodes : Iterable | None
>>>>>>> c912fe52
            Nodes to be added.

        See Also
        --------
<<<<<<< HEAD
        add_edges_from: Add multiple edges.
        add_nodes_from: Add multiple nodes.

        """
        if nodes:
            self.add_nodes_from(nodes)
        if edges:
            self.add_edges_from(edges)

    def has_edge_id(self, id):
        """Whether the edge id is in the hypergraph.

        This is the same as `v in H.edges` without KeyError exceptions.

        Parameters
        ----------
        id : hashable
            Edge id

        Returns
        -------
        bool
            Whether the edge is in the hypergraph.

        See Also
        --------
        edges

        Example
        -------
        >>> H = xgi.Hypergraph()
        >>> H.add_edge([1, 2, 3], id='myedge')
        >>> H.has_edge_id('myedge')
        True

=======
        add_edges_from: add multiple edges to a hypergraph
        add_nodes_from: add multiple nodes to a hypergraph

>>>>>>> c912fe52
        """
        if nodes:
            self.add_nodes_from(nodes)
        if edges:
            self.add_edges_from(edges)

    @property
    def edges(self):
        """An EdgeView of the hypergraph.

        The EdgeView provides set-like operations on the edge IDs as well as edge
        attribute lookup.

        Parameters
        ----------
        e : hashable or None (default = None)
            The edge ID to access

        Returns
        -------
        edges : EdgeView
            A view of edges in the hypergraph.

<<<<<<< HEAD
=======
        Notes
        -----
        Nodes in nbunch that are not in the hypergraph will be (quietly) ignored.

>>>>>>> c912fe52
        """
        edges = EdgeView(self)
        # Lazy View creation: overload the (class) property on the instance
        # Then future H.edges use the existing View
        # setattr doesn't work because attribute already exists
        self.__dict__["edges"] = edges
        return edges

    def get_edge_data(self, id, default=None):
        """Get the attributes of an edge.

        This is identical to `H._edge_attr[id]` except the default is returned
        instead of an exception if the edge doesn't exist.

        Parameters
        ----------
        id : Hashable
            edge ID
        default: Any, default None
            Value to return if the edge ID is not found.

        Returns
        -------
        edge_dict : dictionary
            The edge attribute dictionary.

        """
        try:
            return self.edges[id]
        except KeyError:
            return default

    def degree(self, nbunch=None, weight=None, order=None, dtype="dict"):
        """A NodeDegreeView for the Hypergraph.

        The degree is the number of edges adjacent to the node.
        The weighted node degree is the sum of the edge weights for
        edges incident to that node.

        This object provides an iterator for (node, degree) as well as
        lookup for the degree for a single node.

        Parameters
        ----------
        nbunch : single node, container, or None, default: None
            The view will only report edges incident to these nodes. If None
            is specified, the degree of all nodes is computed.
        weight : string or None, default: None
           The name of an edge attribute that holds the numerical value used
           as a weight.  If None, then each edge has weight 1.
           The degree is the sum of the edge weights adjacent to the node.
        order : int or None, default: None
            The size edges for which to compute the degree. If None is
            specified, all edges are considered.
        dtype : str, default: "dict"
            The datatype to return


        Returns
        -------
        If a single node is requested
        float or int
            Degree of the node

        OR if multiple nodes are requested
        DegreeView object
            The degrees of the hypergraph capable of iterating (node, degree) pairs
        """

        degree = DegreeView(
            self, nbunch=nbunch, weight=weight, order=order, dtype=dtype
        )

        # handles the single node case.
        if nbunch in self:
            return degree[nbunch]
        return degree

    def edge_size(self, ebunch=None, weight=None, dtype="dict"):
        """A EdgeSizeView for the Hypergraph as H.edge_size or H.edge_size().

        The edge degree is the number of nodes in that edge, or the edge size.
        The weighted edge degree is the sum of the node weights for
        nodes in that edge.

        This object provides an iterator for (edge, degree) as well as
        lookup for the degree for a single edge.

        Parameters
        ----------
        ebunch : single edge, container, or all edges (default= all edges)
            The view will only report sizes of these edges.
        weight : string or None, optional (default=None)
           The name of an node attribute that holds the numerical value used
           as a weight.  If None, then each node has weight 1.
           The size is the sum of the node weights adjacent to the edge.
        dtype : str, default: "dict"
            The datatype to return

        Returns
        -------
        If a single edge is requested
        int
            size of the edge.

        OR if multiple edges are requested
        EdgeSizeView object
            The sizes of the hypergraph edges capable of iterating (edge, size) pairs
        """
        edge_sizes = EdgeSizeView(self, ebunch=ebunch, weight=weight, dtype=dtype)
        if ebunch in self:
            return edge_sizes[ebunch]
        return edge_sizes

    def clear(self, hypergraph_attr=True):
        """Remove all nodes and edges from the graph.

<<<<<<< HEAD
        Also removes node and edge attribues, and optionally hypergraph attributes.

        Parameters
        ----------
        hypergraph_attr : bool, default True
            Whether to remove hypergraph attributes as well
=======
        Also removes all graph, node, and edge attributes.
>>>>>>> c912fe52

        """
        self._node.clear()
        self._node_attr.clear()
        self._edge.clear()
        self._edge_attr.clear()
        if hypergraph_attr:
            self._hypergraph.clear()

    def clear_edges(self):
        """Remove all edges from the graph without altering any nodes."""
        for node in self.nodes:
            self._node[node] = {}
        self._edge.clear()
        self._edge_attr.clear()

    def copy(self, as_view=False):
        """A copy of the hypergraph.

        The copy method by default returns a deep copy of the hypergraph
        and attributes. Use the "as_view" flag to for a frozen copy of
        the hypergraph with references to the original

        If `as_view` is True then a view is returned instead of a copy.

        Parameters
        ----------
        as_view : bool, optional (default=False)
            If True, the returned hypergraph view provides a read-only view
            of the original hypergraph without actually copying any data.

        Returns
        -------
        H : Hypergraph
            A copy of the hypergraph.

        Notes
        -----
        All copies reproduce the hypergraph structure, but data attributes
        may be handled in different ways. There are two options that this
        method provides.

        Deepcopy -- A "deepcopy" copies the graph structure as well as
        all data attributes and any objects they might contain.
        The entire hypergraph object is new so that changes in the copy
        do not affect the original object. (see Python's copy.deepcopy)

        View -- Inspired by dict-views, graph-views act like read-only
        versions of the original graph, providing a copy of the original
        structure without requiring any memory for copying the information.

        See the Python copy module for more information on shallow
        and deep copies, https://docs.python.org/3/library/copy.html.

        """
        if as_view is True:
            return xgi.hypergraphviews.generic_hypergraph_view(self)
        H = self.__class__()
        H._hypergraph = deepcopy(self._hypergraph)
        H._node = deepcopy(self._node)
        H._node_attr = deepcopy(self._node_attr)
        H._edge = deepcopy(self._edge)
        H._edge_attr = deepcopy(self._edge_attr)
        return H

    def dual(self):
        """The dual of the hypergraph.

        In the dual, nodes become edges and edges become nodes.

        Returns
        -------
        Hypergraph
            The dual of the hypergraph.

        """
        dual = self.__class__()
        dual._hypergraph = deepcopy(self._hypergraph)
        dual._node = deepcopy(self._edge)
        dual._node_attr = deepcopy(self._edge_attr)
        dual._edge = deepcopy(self._node)
        dual._edge_attr = deepcopy(self._node_attr)
        return dual

    def subhypergraph(self, nodes):
        """The subhypergraph induced by the specified nodes.

        The induced subhypergraph of the hypergraph contains the nodes in `nodes`
        and the edges that only contain those nodes.

        Parameters
        ----------
        nodes : list, iterable
            A container of nodes which will be iterated through once.

        Returns
        -------
        H : SubHypergraphView
            A subhypergraph view of the hypergraph. The hypergraph structure
            cannot be changed but node/edge attributes can and are shared with the
            original hypergraph.

        Notes
        -----
        The hypergraph, edge and node attributes are shared with the original
        hypergraph. Changes to the hypergraph structure is ruled out by the view,
        but changes to attributes are reflected in the original hypergraph.

        For an inplace reduction of a hypergraph to a subhypergraph you can remove nodes:
        H.remove_nodes_from([n for n in H if n not in set(nodes)])

        """
        induced_nodes = self.nbunch_iter(nodes)
        subhypergraph = xgi.hypergraphviews.subhypergraph_view
        return subhypergraph(self, induced_nodes, None)

    def edge_subhypergraph(self, edges):
        """The subhypergraph with only the edges specified.

        The list of nodes is not affected, potentially leading to a disconnected
        hypergraph.

        Parameters
        ----------
        edges : list, iterable
            A container of edge ids which will be iterated through once.

        Returns
        -------
        H : SubHypergraphView
            A subhypergraph view of the hypergraph. The hypergraph structure
            cannot be changed but node/edge attributes can and are shared with the
            original hypergraph.

        Notes
        -----
        The hypergraph, edge and node attributes are shared with the original
        hypergraph. Changes to the hypergraph structure is ruled out by the view,
        but changes to attributes are reflected in the original hypergraph.

        For an inplace reduction of a hypergraph to a subhypergraph you can remove nodes:
        H.remove_edges_from([n for n in H if n not in set(nodes)])

        """
        subhypergraph = xgi.hypergraphviews.subhypergraph_view
        return subhypergraph(self, None, edges)

    def arbitrary_subhypergraph(self, nodes, edges):
        """The subhypergraph with specified nodes and edges.

        This subhypergraph contains the list of nodes induced by the edges
        as well as additional nodes specified.

        Parameters
        ----------
        nodes : list, iterable
            A container of nodes which will be iterated through once.

        edges : list, iterable
            A container of edge ids which will be iterated through once.

        Returns
        -------
        H : SubHypergraphView
            A subhypergraph view of the hypergraph. The hypergraph structure
            cannot be changed but node/edge attributes can and are shared with the
            original hypergraph.

        Notes
        -----
        The hypergraph, edge and node attributes are shared with the original
        hypergraph. Changes to the hypergraph structure is ruled out by the view,
        but changes to attributes are reflected in the original hypergraph.
        """
        subhypergraph = xgi.hypergraphviews.subhypergraph_view
        return subhypergraph(self, nodes, edges)

    def nbunch_iter(self, nbunch=None):
        """Returns an iterator over nodes contained in nbunch.

        The nodes in nbunch are checked for membership in the hypergraph
        and if not are silently ignored.

        Parameters
        ----------
        nbunch : single node, container, or all nodes (default= all nodes)
            The view will only report edges incident to these nodes.

        Returns
        -------
        niter : iterator
            An iterator over nodes in nbunch that are also in the hypergraph.
            If nbunch is None, iterate over all nodes in the hypergraph.

        Raises
        ------
        XGIError
            If nbunch is not a node or sequence of nodes.
            If a node in nbunch is not hashable.

        See Also
        --------
        Hypergraph.__iter__

        Notes
        -----
        When nbunch is an iterator, the returned iterator yields values
        directly from nbunch, becoming exhausted when nbunch is exhausted.

        To test whether nbunch is a single node, one can use
        "if nbunch in self:", even after processing with this routine.

        If nbunch is not a node or a (possibly empty) sequence/iterator
        or None, a :exc:`XGIError` is raised.  Also, if any object in
        nbunch is not hashable, a :exc:`XGIError` is raised.

        """
        if nbunch is None:  # include all nodes via iterator
            bunch = iter(self._node)
        elif nbunch in self:  # if nbunch is a single node
            bunch = iter([nbunch])
        else:  # if nbunch is a sequence of nodes

            def bunch_iter(nlist, nodes):
                try:
                    for n in nlist:
                        if n in nodes:
                            yield n
                except TypeError as e:
                    exc, message = e, e.args[0]
                    # capture error for non-sequence/iterator nbunch.
                    if "iter" in message:
                        exc = XGIError("nbunch is not a node or a sequence of nodes.")
                    # capture error for unhashable node.
                    if "hashable" in message:
                        exc = XGIError(
                            f"Node {n} in sequence nbunch is not a valid node."
                        )
                    raise exc

            bunch = bunch_iter(nbunch, self._node)
        return bunch

    def max_edge_order(self):
        """The maximum order of edges in the hypergraph.

        Returns
        -------
        d_max : int
            Maximum order of edges in hypergraph

        """
        try:
            edges = list(self._edge.values())
            d_max = max([len(edge) for edge in edges]) - 1
        except ValueError:  # if edges is empty
            if len(self._node) > 0:
                d_max = 0
            else:
                d_max = None

        return d_max

    def edges_of_order(self, d):
        """Returns a dict of d-hyperedges

        Parameters
        ----------
        d : int
            Desired order
        """
        return {
            id_: self._edge[id_]
            for id_, size in dict(self.edge_size).items()
            if size == d + 1
        }

    def is_possible_order(self, d):
        """Whether the specified order is between 1 and the maximum order.

        Parameters
        ----------
        d : int
            Order for which to check

        Returns
        -------
        bool

        """
        d_max = self.max_edge_order()
        return (d >= 1) and (d <= d_max)

    def singleton_edges(self):
        """Edges with a single member.

        Returns
        -------
        dict

        """
        return {
            id_: members for id_, members in self._edge.items() if len(members) == 1
        }

    def remove_singleton_edges(self):
        """Removes all singletons edges from the hypergraph"""

        singleton_ids = [
            id_ for id_, members in self._edge.items() if len(members) == 1
        ]
        self.remove_edges_from(singleton_ids)
        return None

    def isolates(self, ignore_singletons=True):
        """Nodes that belong to no edges.

        When ignore_singletons is True (default), a node is considered isolated frmo the
        rest of the hypergraph when it is included in no edges of size two or more.  In
        particular, whether the node is part of any singleton edges is irrelevant to
        determine whether it is isolated.

        When ignore_singletons is False, a node is isolated only when it is a member of
        exactly zero edges, including singletons.

        Parameters
        ----------
        ignore_singletons : bool, default False
            Whether to consider singleton edges when searching for isolated nodes.

        See Also
        --------
        remove_isolates

        Returns
        -------
        set

        """
        nodes_in_edges = set()
        for idx in self.edges:
            edge = self.edges.members(idx)
            if ignore_singletons and len(edge) == 1:
                continue
            nodes_in_edges = nodes_in_edges.union(edge)
        return set(self.nodes) - nodes_in_edges

    def remove_isolates(self, ignore_singletons=True):
        """Remove all nodes that belong to no edges.

        Parameters
        ----------
        ignore_singletons : bool, default False
            Whether to consider singleton edges when searching for isolated nodes.

        See Also
        --------
        isolates

        """
        self.remove_nodes_from(self.isolates(ignore_singletons))
        return self

    def duplicate_edges(self):
        """A list of all duplicate edges.

        See also
        --------
        remove_duplicates
        """

        edges = [tuple(e) for e in self._edge.values()]
        edges_unique, counts = np.unique(edges, return_counts=True)
        return list(edges_unique[np.where(counts > 1)])

    def is_uniform(self):
<<<<<<< HEAD
        """Order of uniformity if the hypergraph is uniform, or False.

        A hypergraph is uniform if all its edges have the same order.

        Returns d if the hypergraph is d-uniform, that is if all edges
        in the hypergraph (excluding singletons) have the same degree d.
        Returns False if not uniform.

=======
        """Order of uniformity if the hypergraph is uniform, or None.

        A hypergraph is uniform if all its edges have the same order.

        Returns d if the hypergraph is d-uniform, that is if all edges
        in the hypergraph (excluding singletons) have the same degree d.
        Returns False if not uniform.

>>>>>>> c912fe52
        Returns
        -------
        d : int or False
            If the hypergraph is d-uniform, return d, or None otherwise.

        Examples
        --------
        This function can be used as a boolean check:
        >>> H = xgi.Hypergraph([(0, 1, 2), (1, 2, 3), (2, 3, 4)])
        >>> H.is_uniform()
        3
        >>> if H.is_uniform(): print('H is uniform!')
        H is uniform!
<<<<<<< HEAD

=======
>>>>>>> c912fe52
        """
        edge_sizes = {len(members) for _, members in self._edge.items()}
        if 1 in edge_sizes:
            edge_sizes.remove(1)  # discard singleton edges

        if not edge_sizes or len(edge_sizes) != 1:
            return False

        return edge_sizes.pop() - 1  # order of all edges<|MERGE_RESOLUTION|>--- conflicted
+++ resolved
@@ -48,12 +48,9 @@
     Unique IDs are assigned to each node and edge internally and are used to refer to
     them throughout.
 
-<<<<<<< HEAD
     The attr keyword arguments are added as hypergraph attributes. To add node or ede
     attributes see :meth:`add_node` and :meth:`add_edge`.
 
-=======
->>>>>>> c912fe52
     Examples
     --------
     >>> import xgi
@@ -279,11 +276,7 @@
             ]
 
     def add_node(self, node, **attr):
-<<<<<<< HEAD
         """Add one node with optional attributes.
-=======
-        """Add a node with optional attributes.
->>>>>>> c912fe52
 
         Parameters
         ----------
@@ -441,15 +434,9 @@
         >>> hyperedge_list = [[1, 2], [2, 3, 4]]
         >>> H = xgi.Hypergraph(hyperedge_list)
         >>> H.has_node(1), 1 in H, 1 in H.nodes
-<<<<<<< HEAD
         (True, True, True)
         >>> H.has_node(0), 0 in H, 0 in H.nodes
         (False, False, False)
-=======
-        True, True, True
-        >>> H.has_node(0), 0 in H, 0 in H.nodes
-        False, False, False
->>>>>>> c912fe52
 
         """
         try:
@@ -484,16 +471,11 @@
         return set(edge) in (set(self.edges.members(e)) for e in self.edges)
 
     def add_edge(self, members, id=None, **attr):
-<<<<<<< HEAD
         """Add one edge with optional attributes.
-=======
-        """Add a single edge with optional attributes.
->>>>>>> c912fe52
 
         Parameters
         ----------
         members : Iterable
-<<<<<<< HEAD
             An iterable of the ids of the nodes contained in the new edge.
         id : hashable, default None
             Id of the new edge. If None, a unique numeric ID will be created.
@@ -504,14 +486,6 @@
         -----
         XGIError
             If `members` is empty.
-=======
-            An iterable of node ids
-        id : hashable, default None
-            Edge id. If None, a unique numeric ID will be created automatically
-        attr : keyword arguments, optional
-            Edge data (or labels or objects) can be assigned using
-            keyword arguments.
->>>>>>> c912fe52
 
         See Also
         --------
@@ -538,21 +512,10 @@
         >>> H.edges[1]
         {'color': 'red', 'place': 'peru'}
 
-<<<<<<< HEAD
         """
         members = list(members)
         if not members:
             raise XGIError("Cannot add an empty edge")
-=======
-        Notes
-        -----
-        A unique ID is automatically assigned to the edge.  Currently cannot add empty
-        edges.
-
-        """
-        if not members:
-            raise XGIError("Cannot add an empty edge.")
->>>>>>> c912fe52
 
         uid = self._edge_uid() if not id else id
         self._edge[uid] = []
@@ -600,7 +563,6 @@
                 dd = {}
             if not e:
                 continue
-<<<<<<< HEAD
 
             uid = self._edge_uid()
             for n in e:
@@ -614,33 +576,13 @@
             try:
                 self._edge[uid] = list(e)
                 self._edge_attr[uid] = self.hyperedge_attr_dict_factory()
-            except:
-=======
-
-            uid = self._edge_uid()
-            for n in e:
-                if n not in self._node:
-                    if n is None:
-                        raise ValueError("None cannot be a node")
-                    self._node[n] = list()
-                    self._node_attr[n] = self.node_attr_dict_factory()
-                self._node[n].append(uid)
-
-            try:
-                self._edge[uid] = list(e)
-                self._edge_attr[uid] = self.hyperedge_attr_dict_factory()
             except TypeError:
->>>>>>> c912fe52
                 raise XGIError("The edge cannot be cast to a list.")
 
             self._edge_attr[uid].update(attr)
             self._edge_attr[uid].update(dd)
 
-<<<<<<< HEAD
     def add_weighted_edges_from(self, ebunch, weight="weight", **attr):
-=======
-    def add_weighted_edges_from(self, ebunch_to_add, weight="weight", **attr):
->>>>>>> c912fe52
         """Add multiple weighted edges with optional attributes.
 
         Parameters
@@ -670,11 +612,7 @@
             XGIError("Empty or invalid edges specified.")
 
     def add_node_to_edge(self, edge, node):
-<<<<<<< HEAD
         """Add one node to an existing edge.
-=======
-        """Add a node to an existing edge.
->>>>>>> c912fe52
 
         If the node or edge IDs do not exist, they are created.
 
@@ -710,11 +648,7 @@
         self._node[node].append(edge)
 
     def remove_edge(self, id):
-<<<<<<< HEAD
         """Remove one edge.
-=======
-        """Remove a single edge.
->>>>>>> c912fe52
 
         Parameters
         ----------
@@ -806,20 +740,13 @@
 
         Parameters
         ----------
-<<<<<<< HEAD
         edges : Iterable, optional
             Edges to be added.
         nodes : Iterable, optional
-=======
-        edges : Iterable | None
-            Edges to be added.
-        nodes : Iterable | None
->>>>>>> c912fe52
             Nodes to be added.
 
         See Also
         --------
-<<<<<<< HEAD
         add_edges_from: Add multiple edges.
         add_nodes_from: Add multiple nodes.
 
@@ -829,43 +756,6 @@
         if edges:
             self.add_edges_from(edges)
 
-    def has_edge_id(self, id):
-        """Whether the edge id is in the hypergraph.
-
-        This is the same as `v in H.edges` without KeyError exceptions.
-
-        Parameters
-        ----------
-        id : hashable
-            Edge id
-
-        Returns
-        -------
-        bool
-            Whether the edge is in the hypergraph.
-
-        See Also
-        --------
-        edges
-
-        Example
-        -------
-        >>> H = xgi.Hypergraph()
-        >>> H.add_edge([1, 2, 3], id='myedge')
-        >>> H.has_edge_id('myedge')
-        True
-
-=======
-        add_edges_from: add multiple edges to a hypergraph
-        add_nodes_from: add multiple nodes to a hypergraph
-
->>>>>>> c912fe52
-        """
-        if nodes:
-            self.add_nodes_from(nodes)
-        if edges:
-            self.add_edges_from(edges)
-
     @property
     def edges(self):
         """An EdgeView of the hypergraph.
@@ -883,13 +773,6 @@
         edges : EdgeView
             A view of edges in the hypergraph.
 
-<<<<<<< HEAD
-=======
-        Notes
-        -----
-        Nodes in nbunch that are not in the hypergraph will be (quietly) ignored.
-
->>>>>>> c912fe52
         """
         edges = EdgeView(self)
         # Lazy View creation: overload the (class) property on the instance
@@ -1007,16 +890,12 @@
     def clear(self, hypergraph_attr=True):
         """Remove all nodes and edges from the graph.
 
-<<<<<<< HEAD
         Also removes node and edge attribues, and optionally hypergraph attributes.
 
         Parameters
         ----------
         hypergraph_attr : bool, default True
             Whether to remove hypergraph attributes as well
-=======
-        Also removes all graph, node, and edge attributes.
->>>>>>> c912fe52
 
         """
         self._node.clear()
@@ -1393,7 +1272,6 @@
         return list(edges_unique[np.where(counts > 1)])
 
     def is_uniform(self):
-<<<<<<< HEAD
         """Order of uniformity if the hypergraph is uniform, or False.
 
         A hypergraph is uniform if all its edges have the same order.
@@ -1402,16 +1280,6 @@
         in the hypergraph (excluding singletons) have the same degree d.
         Returns False if not uniform.
 
-=======
-        """Order of uniformity if the hypergraph is uniform, or None.
-
-        A hypergraph is uniform if all its edges have the same order.
-
-        Returns d if the hypergraph is d-uniform, that is if all edges
-        in the hypergraph (excluding singletons) have the same degree d.
-        Returns False if not uniform.
-
->>>>>>> c912fe52
         Returns
         -------
         d : int or False
@@ -1425,10 +1293,7 @@
         3
         >>> if H.is_uniform(): print('H is uniform!')
         H is uniform!
-<<<<<<< HEAD
-
-=======
->>>>>>> c912fe52
+
         """
         edge_sizes = {len(members) for _, members in self._edge.items()}
         if 1 in edge_sizes:
