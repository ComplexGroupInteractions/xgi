--- conflicted
+++ resolved
@@ -7,19 +7,6 @@
 from xgi.generators import *
 from xgi.linalg import *
 from xgi.readwrite import *
-
-<<<<<<< HEAD
-from xgi import utils
 from xgi.utils import *
 
-from xgi import convert
-from xgi.convert import *
-
-from xgi import algorithms
-from xgi.algorithms import *
-
-import pkg_resources
-
-=======
->>>>>>> 19a3674c
 __version__ = pkg_resources.require("xgi")[0].version