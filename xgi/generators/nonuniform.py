import math
import random
import warnings
from collections import defaultdict
from itertools import combinations

import numpy as np
import pandas as pd
import xgi
from xgi import Hypergraph
import xgi
from xgi.classes import hypergraph
from xgi.exception import XGIError
from xgi.readwrite import bipartite

__all__ = [
    "erdos_renyi_hypergraph",
    "chung_lu_hypergraph",
    "dcsbm_hypergraph",
    "random_hypergraph",
]


def erdos_renyi_hypergraph(n, m, p):
    """A function to generate an Erdos-Renyi hypergraph

    Parameters
    ----------
    n: int
        Number of nodes
    m: int
        Number of edges
    p: float
        The probability that a bipartite edge is created

    Returns
    -------
    Hypergraph object
        The generated hypergraph

    References
    ----------
    Implemented by Mirah Shi in HyperNetX and described for
    bipartite networks by Aksoy et al. in https://doi.org/10.1093/comnet/cnx001

    Examples
    --------
    >>> import xgi
    >>> n = 1000
    >>> m = n
    >>> p = 0.01
    >>> H = xgi.erdos_renyi_hypergraph(n, m, p)
    """

    H = xgi.empty_hypergraph()
    H.add_nodes_from(range(n))

    if p < 0.0 or p > 1.0:
        raise ValueError("Invalid p value.")
    
    if p == 0.0:
        H = xgi.empty_hypergraph()
        H.add_nodes_from(range(n))
        return H
    
    # this corresponds to a completely filled incidence matrix,
    # not a complete hypergraph.
    if p == 1.0:
        H = xgi.empty_hypergraph()
        H.add_edges_from([range(n) for i in range(m)])
        return H

    for u in range(n):
        v = 0
        while v < m:
            # identify next pair
            r = random.random()
            v = v + math.floor(math.log(r) / math.log(1 - p))
            if v < m:
                # add vertex hyperedge pair
                H.add_node_to_edge(v, u)
            v = v + 1
    return H


def chung_lu_hypergraph(k1, k2):
    """A function to generate a Chung-Lu hypergraph

    Parameters
    ----------
    k1 : dictionary
        Dictionary where the keys are node ids
        and the values are node degrees.
    k2 : dictionary
        Dictionary where the keys are edge ids
        and the values are edge sizes.

    Returns
    -------
    Hypergraph object
        The generated hypergraph

    Warns
    -----
    warnings.warn
        If the sums of the edge sizes and node degrees are not equal, the
        algorithm still runs, but raises a warning.

    Notes
    -----
    The sums of k1 and k2 should be the same. If they are not the same,
    this function returns a warning but still runs.

    References
    ----------
    Implemented by Mirah Shi in HyperNetX and described for
    bipartite networks by Aksoy et al. in https://doi.org/10.1093/comnet/cnx001

    Example
    -------
    >>> import xgi
    >>> import random
    >>> n = 100
    >>> k1 = {i : random.randint(1, 100) for i in range(n)}
    >>> k2 = {i : sorted(k1.values())[i] for i in range(n)}
    >>> H = xgi.chung_lu_hypergraph(k1, k2)
    """

    # sort dictionary by degree in decreasing order
    Nlabels = [n for n, _ in sorted(k1.items(), key=lambda d: d[1], reverse=True)]
    Mlabels = [m for m, _ in sorted(k2.items(), key=lambda d: d[1], reverse=True)]

    m = len(k2)

    if sum(k1.values()) != sum(k2.values()):
        warnings.warn(
            "The sum of the degree sequence does not match the sum of the size sequence"
        )

    S = sum(k1.values())

    H = xgi.empty_hypergraph()
    H.add_nodes_from(Nlabels)

    for u in Nlabels:
        j = 0
        v = Mlabels[j]  # start from beginning every time
        p = min((k1[u] * k2[v]) / S, 1)

        while j < m:
            if p != 1:
                r = random.random()
                j = j + math.floor(math.log(r) / math.log(1 - p))
            if j < m:
                v = Mlabels[j]
                q = min((k1[u] * k2[v]) / S, 1)
                r = random.random()
                if r < q / p:
                    # no duplicates
                    H.add_node_to_edge(u, v)
                p = q
                j = j + 1

    return H


def dcsbm_hypergraph(k1, k2, g1, g2, omega):
    """A function to generate a DCSBM hypergraph.

    Parameters
    ----------
    k1 : dictionary
        This is a dictionary where the keys are node ids
        and the values are node degrees.
    k2 : dictionary
        This is a dictionary where the keys are edge ids
        and the values are edge degrees also known as edge sizes.
    g1 : dictionary
        This a dictionary where the keys are node ids
        and the values are the group ids to which the node belongs.
        The keys must match the keys of k1.
    g2 : dictionary
        This a dictionary where the keys are edge ids
        and the values are the group ids to which the edge belongs.
        The keys must match the keys of k2.
    omega : 2D numpy array
        This is a matrix with entries which specify the number of edges
        between a given node community and edge community.
        The number of rows must match the number of node communities
        and the number of columns must match the number of edge
        communities.

    Returns
    -------
    Hypergraph object
        The generated hypergraph

    Warns
    -----
    warnings.warn
        If the sums of the edge sizes and node degrees are not equal, the
        algorithm still runs, but raises a warning.
        Also if the sum of the omega matrix does not match the sum of degrees,
        a warning is raised.

    Notes
    -----
    The sums of k1 and k2 should be the same. If they are not the same, this function
    returns a warning but still runs. The sum of k1 (and k2) and omega should be the
    same. If they are not the same, this function returns a warning but still runs and
    the number of entries in the incidence matrix is determined by the omega matrix.

    References
    ----------
    Implemented by Mirah Shi in HyperNetX and described for bipartite networks by
    Larremore et al. in https://doi.org/10.1103/PhysRevE.90.012805

    Examples
    --------
    >>> import xgi
    >>> import random
    >>> n = 100
    >>> k1 = {i : random.randint(1, 100) for i in range(n)}
    >>> k2 = {i : sorted(k1.values())[i] for i in range(n)}
    >>> g1 = {i : random.choice([0, 1]) for i in range(n)}
    >>> g2 = {i : random.choice([0, 1]) for i in range(n)}
    >>> omega = np.array([[100, 10], [10, 100]])
    >>> H = xgi.dcsbm_hypergraph(k1, k2, g1, g2, omega)

    """

    # sort dictionary by degree in decreasing order
    Nlabels = [n for n, _ in sorted(k1.items(), key=lambda d: d[1], reverse=True)]
    Mlabels = [m for m, _ in sorted(k2.items(), key=lambda d: d[1], reverse=True)]

    # these checks verify that the sum of node and edge degrees and the sum of node degrees
    # and the sum of community connection matrix differ by less than a single edge.
    if abs(sum(k1.values()) - sum(k2.values())) > 1:
        warnings.warn(
            "The sum of the degree sequence does not match the sum of the size sequence"
        )

    if abs(sum(k1.values()) - np.sum(omega)) > 1:
        warnings.warn(
            "The sum of the degree sequence does not match the entries in the omega matrix"
        )

    # get indices for each community
    community1Indices = defaultdict(list)
    for label in Nlabels:
        group = g1[label]
        community1Indices[group].append(label)

    community2Indices = defaultdict(list)
    for label in Mlabels:
        group = g2[label]
        community2Indices[group].append(label)

    H = xgi.empty_hypergraph()
    H.add_nodes_from(Nlabels)

    kappa1 = defaultdict(lambda: 0)
    kappa2 = defaultdict(lambda: 0)
    for id, g in g1.items():
        kappa1[g] += k1[id]
    for id, g in g2.items():
        kappa2[g] += k2[id]

    for group1 in community1Indices.keys():
        for group2 in community2Indices.keys():
            # for each constant probability patch
            try:
                groupConstant = omega[group1, group2] / (
                    kappa1[group1] * kappa2[group2]
                )
            except:
                groupConstant = 0

            for u in community1Indices[group1]:
                j = 0
                v = community2Indices[group2][j]  # start from beginning every time
                # max probability
                p = min(k1[u] * k2[v] * groupConstant, 1)
                while j < len(community2Indices[group2]):
                    if p != 1:
                        r = random.random()
                        try:
                            j = j + math.floor(math.log(r) / math.log(1 - p))
                        except:
                            j = np.inf
                    if j < len(community2Indices[group2]):
                        v = community2Indices[group2][j]
                        q = min((k1[u] * k2[v]) * groupConstant, 1)
                        r = random.random()
                        if r < q / p:
                            # no duplicates
                            H.add_node_to_edge(u, v)
                        p = q
                        j = j + 1

<<<<<<< HEAD
    df = pd.DataFrame(bipartite_edges)
    return Hypergraph(df)


def random_hypergraph(N, ps):
    """Generates a random hypergraph

    Generate N nodes, and connect any d+1 nodes
    by a hyperedge with probability ps[d-1].

    Parameters
    ----------
    N : int
        Number of nodes
    ps : list of float
        List of probabilities (between 0 and 1) to create a
        hyperedge at each order d between any d+1 nodes. For example,
        ps[0] is the wiring probability of any edge (2 nodes), ps[1]
        of any triangles (3 nodes).

    Returns
    -------
    Hypergraph object
        The generated hypergraph

    References
    ----------
    Described as 'random hypergraph' by M. Dewar et al. in https://arxiv.org/abs/1703.07686

    Example
    -------
    >>> import xgi
    >>> N = 100
    >>> ps = [0.1, 0.01]
    >>> H = xgi.random_hypergraph(N, ps)

    """

    if (np.any(np.array(ps) < 0)) or (np.any(np.array(ps) > 1)):
        raise ValueError("All elements of ps must be between 0 and 1 included.")

    nodes = range(N)  # list(G.nodes())
    hyperedges = []  # hyperedges = list(G.edges())

    for i, p in enumerate(ps):
        d = i + 1  # order, ps[0] is prob of edges (d=1)

        for hyperedge in combinations(nodes, d + 1):
            if random.random() <= p:
                hyperedges.append(hyperedge)

    hyperedges += [[i] for i in nodes]  # add singleton edges

    H = xgi.empty_hypergraph()
    H.add_nodes_from(nodes)
    H.add_edges_from(hyperedges)

=======
>>>>>>> 733fd500
    return H<|MERGE_RESOLUTION|>--- conflicted
+++ resolved
@@ -298,7 +298,7 @@
                         p = q
                         j = j + 1
 
-<<<<<<< HEAD
+
     df = pd.DataFrame(bipartite_edges)
     return Hypergraph(df)
 
@@ -356,6 +356,4 @@
     H.add_nodes_from(nodes)
     H.add_edges_from(hyperedges)
 
-=======
->>>>>>> 733fd500
     return H