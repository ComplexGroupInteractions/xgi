--- conflicted
+++ resolved
@@ -2,10 +2,7 @@
 import warnings
 
 import xgi
-<<<<<<< HEAD
-=======
 from xgi.utils import py_random_state
->>>>>>> 19c8bbac
 
 __all__ = ["uniform_hypergraph_configuration_model"]
 
