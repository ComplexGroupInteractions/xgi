{
 "cells": [
  {
   "cell_type": "markdown",
   "id": "9d820f8e",
   "metadata": {},
   "source": [
    "# Tutorial 6 - Statistics"
   ]
  },
  {
   "cell_type": "markdown",
   "id": "22c91ad1",
   "metadata": {},
   "source": [
    "You may have noticed that most of the functionality in the `Hypergraph` and `SimplicialComplex` classes takes care of modifying the unerlying structure of the network, and that these classes provide very limited functionality to compute statistics (a.k.a. measures) from the network. This is done via the `stats` package, explored here.\n",
    "\n",
    "The stats package is one of the features that sets `xgi` apart from other libraries.  It\n",
    "provides a common interface to all statistics that can be computed from a network, its\n",
    "nodes, or edges."
   ]
  },
  {
   "cell_type": "markdown",
   "id": "018c6bd1",
   "metadata": {},
   "source": [
    "## Introduction to Stat objects"
   ]
  },
  {
   "cell_type": "markdown",
   "id": "1ab63954",
   "metadata": {},
   "source": [
    "Consider the degree of the nodes of a network `H`.  After computing the values of the\n",
    "degrees, one may wish to store them in a dict, a list, an array, a dataframe, etc.\n",
    "Through the stats package, `xgi` provides a simple interface that seamlessly allows for\n",
    "this type conversion.  This is done via the `NodeStat` class."
   ]
  },
  {
   "cell_type": "code",
   "execution_count": 1,
   "id": "05a9a2a5",
   "metadata": {},
   "outputs": [
    {
     "data": {
      "text/plain": [
       "NodeStat('degree')"
      ]
     },
     "execution_count": 1,
     "metadata": {},
     "output_type": "execute_result"
    }
   ],
   "source": [
    "import xgi\n",
    "H = xgi.Hypergraph([[1, 2, 3], [2, 3, 4, 5], [3, 4, 5]])\n",
    "H.nodes.degree"
   ]
  },
  {
   "cell_type": "markdown",
   "id": "2c456800",
   "metadata": {},
   "source": [
    "This `NodeStat` object is essentially a wrapper over a function that computes the\n",
    "degrees of all nodes.  One of the main features of `NodeStat` objects is lazy\n",
    "evaluation: `H.nodes.degree` will not compute the degrees of nodes until a specific\n",
    "output format is requested."
   ]
  },
  {
   "cell_type": "code",
   "execution_count": 2,
   "id": "512f4e2c",
   "metadata": {},
   "outputs": [
    {
     "data": {
      "text/plain": [
       "{1: 1, 2: 2, 3: 3, 4: 2, 5: 2}"
      ]
     },
     "execution_count": 2,
     "metadata": {},
     "output_type": "execute_result"
    }
   ],
   "source": [
    "H.nodes.degree.asdict()"
   ]
  },
  {
   "cell_type": "code",
   "execution_count": 3,
   "id": "ddaed7f6",
   "metadata": {},
   "outputs": [
    {
     "data": {
      "text/plain": [
       "[1, 2, 3, 2, 2]"
      ]
     },
     "execution_count": 3,
     "metadata": {},
     "output_type": "execute_result"
    }
   ],
   "source": [
    "H.nodes.degree.aslist()"
   ]
  },
  {
   "cell_type": "code",
   "execution_count": 4,
   "id": "738297c9",
   "metadata": {},
   "outputs": [
    {
     "data": {
      "text/plain": [
       "array([1, 2, 3, 2, 2])"
      ]
     },
     "execution_count": 4,
     "metadata": {},
     "output_type": "execute_result"
    }
   ],
   "source": [
    "H.nodes.degree.asnumpy()"
   ]
  },
  {
   "cell_type": "markdown",
   "id": "5958e119",
   "metadata": {},
   "source": [
    "To compute the degrees of a subset of the nodes, call `degree` from a smaller `NodeView`."
   ]
  },
  {
   "cell_type": "code",
   "execution_count": 5,
   "id": "5c19ec0e",
   "metadata": {},
   "outputs": [
    {
     "data": {
      "text/plain": [
       "{3: 3, 4: 2, 5: 2}"
      ]
     },
     "execution_count": 5,
     "metadata": {},
     "output_type": "execute_result"
    }
   ],
   "source": [
    "H.nodes([3, 4, 5]).degree.asdict()"
   ]
  },
  {
   "cell_type": "markdown",
   "id": "6c271d46",
   "metadata": {},
   "source": [
    "The order of the degrees in the output respects the order of the nodes in the underlying\n",
    "view."
   ]
  },
  {
   "cell_type": "code",
   "execution_count": 6,
   "id": "01837d9c",
   "metadata": {},
   "outputs": [
    {
     "data": {
      "text/plain": [
       "([3, 2, 2], [3, 2, 2])"
      ]
     },
     "execution_count": 6,
     "metadata": {},
     "output_type": "execute_result"
    }
   ],
   "source": [
    "H.nodes([3, 4, 5]).degree.aslist(), H.nodes([4, 3, 5]).degree.aslist()"
   ]
  },
  {
   "cell_type": "markdown",
   "id": "eaf82dff",
   "metadata": {},
   "source": [
    "Alternatively, to compute the degree of a single node, use square brackets."
   ]
  },
  {
   "cell_type": "code",
   "execution_count": 7,
   "id": "64eda1dd",
   "metadata": {},
   "outputs": [
    {
     "data": {
      "text/plain": [
       "2"
      ]
     },
     "execution_count": 7,
     "metadata": {},
     "output_type": "execute_result"
    }
   ],
   "source": [
    "H.nodes.degree[4]"
   ]
  },
  {
   "cell_type": "markdown",
   "id": "b0cfd41c",
   "metadata": {},
   "source": [
    "Make sure the accessed node is in the underlying view."
   ]
  },
  {
   "cell_type": "code",
   "execution_count": 8,
   "id": "2a745586",
   "metadata": {},
   "outputs": [],
   "source": [
    "# This will raise an exception\n",
    "# because node 4 is not in the view [1, 2, 3]\n",
    "#\n",
    "# H.nodes([1, 2, 3]).degree[4]\n",
    "#"
   ]
  },
  {
   "cell_type": "markdown",
   "id": "41ee1b35",
   "metadata": {},
   "source": [
    "args and kwargs may be passed to `NodeStat` objects, which will be stored and used when\n",
    "the evaluation finally takes place.  For example, use the `order` keyword of `degree` to\n",
    "count only those edges of the specified order."
   ]
  },
  {
   "cell_type": "code",
   "execution_count": 9,
   "id": "06f97c51",
   "metadata": {},
   "outputs": [
    {
     "data": {
      "text/plain": [
       "NodeStat('degree', kwargs={'order': 3})"
      ]
     },
     "execution_count": 9,
     "metadata": {},
     "output_type": "execute_result"
    }
   ],
   "source": [
    "H.nodes.degree(order=3)"
   ]
  },
  {
   "cell_type": "code",
   "execution_count": 10,
   "id": "d78bcb31",
   "metadata": {},
   "outputs": [
    {
     "data": {
      "text/plain": [
       "[0, 1, 1, 1, 1]"
      ]
     },
     "execution_count": 10,
     "metadata": {},
     "output_type": "execute_result"
    }
   ],
   "source": [
    "H.nodes.degree(order=3).aslist()"
   ]
  },
  {
   "cell_type": "markdown",
   "id": "547ceda2",
   "metadata": {},
   "source": [
    "The stats package provides some convenience functions for numerical operations."
   ]
  },
  {
   "cell_type": "code",
   "execution_count": 11,
   "id": "48bb7d5c",
   "metadata": {},
   "outputs": [
    {
     "data": {
      "text/plain": [
       "(3, 1)"
      ]
     },
     "execution_count": 11,
     "metadata": {},
     "output_type": "execute_result"
    }
   ],
   "source": [
    "H.nodes.degree.max(), H.nodes.degree.min()"
   ]
  },
  {
   "cell_type": "code",
   "execution_count": 12,
   "id": "8490f605",
   "metadata": {},
   "outputs": [
    {
     "data": {
      "text/plain": [
       "array([1.   , 0.   , 0.667, 1.   , 0.222, 0.471])"
      ]
     },
     "execution_count": 12,
     "metadata": {},
     "output_type": "execute_result"
    }
   ],
   "source": [
    "import numpy as np\n",
    "st = H.nodes([1, 2, 3]).degree(order=3)\n",
    "np.round([st.max(), st.min(), st.mean(), st.median(), st.var(), st.std()], 3)"
   ]
  },
  {
   "cell_type": "markdown",
   "id": "7669ae88",
   "metadata": {},
   "source": [
    "As a convenience, each node statistic may also be accessed directly through the network itself."
   ]
  },
  {
   "cell_type": "code",
   "execution_count": 13,
   "id": "3b0797f4",
   "metadata": {},
   "outputs": [
    {
     "data": {
      "text/plain": [
       "{1: 1, 2: 2, 3: 3, 4: 2, 5: 2}"
      ]
     },
     "execution_count": 13,
     "metadata": {},
     "output_type": "execute_result"
    }
   ],
   "source": [
    "H.degree()"
   ]
  },
  {
   "cell_type": "markdown",
   "id": "39d32e77",
   "metadata": {},
   "source": [
    "Note however that `H.degree` is a method that simply returns a dict, not a `NodeStat` object and thus does not support the features discussed above."
   ]
  },
  {
   "cell_type": "markdown",
   "id": "08163646",
   "metadata": {},
   "source": [
    "## Node attributes"
   ]
  },
  {
   "cell_type": "markdown",
   "id": "9152e7e5",
   "metadata": {},
   "source": [
    "Node attributes can be conceived of as a node-object mapping and thus they can also be accessed using the `NodeStat` interface and all its funcitonality."
   ]
  },
  {
   "cell_type": "code",
   "execution_count": 14,
   "id": "6215e577",
   "metadata": {},
   "outputs": [],
   "source": [
    "H.add_nodes_from([\n",
    "        (1, {\"color\": \"red\", \"name\": \"horse\"}),\n",
    "        (2, {\"color\": \"blue\", \"name\": \"pony\"}),\n",
    "        (3, {\"color\": \"yellow\", \"name\": \"zebra\"}),\n",
    "        (4, {\"color\": \"red\", \"name\": \"orangutan\", \"age\": 20}),\n",
    "        (5, {\"color\": \"blue\", \"name\": \"fish\", \"age\": 2}),\n",
    "    ])"
   ]
  },
  {
   "cell_type": "markdown",
   "id": "54a3a925",
   "metadata": {},
   "source": [
    "Access all attributes of all nodes by specifying a return type."
   ]
  },
  {
   "cell_type": "code",
   "execution_count": 15,
   "id": "3053f165",
   "metadata": {},
   "outputs": [
    {
     "data": {
      "text/plain": [
       "{1: {'color': 'red', 'name': 'horse'},\n",
       " 2: {'color': 'blue', 'name': 'pony'},\n",
       " 3: {'color': 'yellow', 'name': 'zebra'},\n",
       " 4: {'color': 'red', 'name': 'orangutan', 'age': 20},\n",
       " 5: {'color': 'blue', 'name': 'fish', 'age': 2}}"
      ]
     },
     "execution_count": 15,
     "metadata": {},
     "output_type": "execute_result"
    }
   ],
   "source": [
    "H.nodes.attrs.asdict()"
   ]
  },
  {
   "cell_type": "markdown",
   "id": "052ed6b4",
   "metadata": {},
   "source": [
    "Access all attributes of a single node by using square brackets."
   ]
  },
  {
   "cell_type": "code",
   "execution_count": 16,
   "id": "58b9c28b",
   "metadata": {},
   "outputs": [
    {
     "data": {
      "text/plain": [
       "{'color': 'red', 'name': 'horse'}"
      ]
     },
     "execution_count": 16,
     "metadata": {},
     "output_type": "execute_result"
    }
   ],
   "source": [
    "H.nodes.attrs[1]"
   ]
  },
  {
   "cell_type": "markdown",
   "id": "1f91502a",
   "metadata": {},
   "source": [
    "Access a single attribute of all nodes by specifying a return type."
   ]
  },
  {
   "cell_type": "code",
   "execution_count": 17,
   "id": "f7dfa2d3",
   "metadata": {},
   "outputs": [
    {
     "data": {
      "text/plain": [
       "['red', 'blue', 'yellow', 'red', 'blue']"
      ]
     },
     "execution_count": 17,
     "metadata": {},
     "output_type": "execute_result"
    }
   ],
   "source": [
    "H.nodes.attrs(\"color\").aslist()"
   ]
  },
  {
   "cell_type": "markdown",
   "id": "ce1a5c97",
   "metadata": {},
   "source": [
    "If a node does not have the specified attribute, `None` will be used."
   ]
  },
  {
   "cell_type": "code",
   "execution_count": 18,
   "id": "c2a5acff",
   "metadata": {},
   "outputs": [
    {
     "data": {
      "text/plain": [
       "{1: None, 2: None, 3: None, 4: 20, 5: 2}"
      ]
     },
     "execution_count": 18,
     "metadata": {},
     "output_type": "execute_result"
    }
   ],
   "source": [
    "H.nodes.attrs('age').asdict()"
   ]
  },
  {
   "cell_type": "markdown",
   "id": "5f6c2981",
   "metadata": {},
   "source": [
    "Use the `missing` keyword argument to change the imputed value."
   ]
  },
  {
   "cell_type": "code",
   "execution_count": 19,
   "id": "d9b9ea5c",
   "metadata": {},
   "outputs": [
    {
     "data": {
      "text/plain": [
       "{1: 100, 2: 100, 3: 100, 4: 20, 5: 2}"
      ]
     },
     "execution_count": 19,
     "metadata": {},
     "output_type": "execute_result"
    }
   ],
   "source": [
    "H.nodes.attrs('age', missing=100).asdict()"
   ]
  },
  {
   "cell_type": "markdown",
   "id": "ac5342bf",
   "metadata": {},
   "source": [
    "## Filtering"
   ]
  },
  {
   "cell_type": "markdown",
   "id": "a8feadac",
   "metadata": {},
   "source": [
    "`NodeView` objects are aware of existing `NodeStat` objects via the `filterby` method."
   ]
  },
  {
   "cell_type": "code",
   "execution_count": 20,
   "id": "5164b23e",
   "metadata": {},
   "outputs": [
    {
     "data": {
      "text/plain": [
       "{1: 1, 2: 2, 3: 3, 4: 2, 5: 2}"
      ]
     },
     "execution_count": 20,
     "metadata": {},
     "output_type": "execute_result"
    }
   ],
   "source": [
    "H.degree()"
   ]
  },
  {
   "cell_type": "code",
   "execution_count": 21,
   "id": "c0688703",
   "metadata": {},
   "outputs": [
    {
     "data": {
      "text/plain": [
       "NodeView((2, 4, 5))"
      ]
     },
     "execution_count": 21,
     "metadata": {},
     "output_type": "execute_result"
    }
   ],
   "source": [
    "H.nodes.filterby('degree', 2)    # apply the filter to all nodes"
   ]
  },
  {
   "cell_type": "code",
   "execution_count": 22,
   "id": "302e6674",
   "metadata": {},
   "outputs": [
    {
     "data": {
      "text/plain": [
       "NodeView((2,))"
      ]
     },
     "execution_count": 22,
     "metadata": {},
     "output_type": "execute_result"
    }
   ],
   "source": [
    "H.nodes([1, 2, 3]).filterby('degree', 2)    # apply the filter only to the subset of nodes [1, 2, 3]"
   ]
  },
  {
   "cell_type": "markdown",
   "id": "9cba86c7",
   "metadata": {},
   "source": [
    "Nodes can be filtered by attribute via the `filterby_attr` method."
   ]
  },
  {
   "cell_type": "code",
   "execution_count": 23,
   "id": "c612ccff",
   "metadata": {},
   "outputs": [
    {
     "data": {
      "text/plain": [
       "NodeView((1, 4))"
      ]
     },
     "execution_count": 23,
     "metadata": {},
     "output_type": "execute_result"
    }
   ],
   "source": [
    "H.nodes.filterby_attr('color', 'red')"
   ]
  },
  {
   "cell_type": "markdown",
   "id": "69b855ef",
   "metadata": {},
   "source": [
    "Since `filterby*` methods return a `NodeView` object, multiple filters can be chained, as well as other `NodeStat` calls. The following call computes the local clustering coefficient of those nodes with degree equal to 2 and \"color\" attribute equal to \"blue\", and outputs the result as a dict."
   ]
  },
  {
   "cell_type": "code",
   "execution_count": 24,
   "id": "cbdc4409",
   "metadata": {
    "scrolled": true
   },
   "outputs": [
    {
     "data": {
      "text/plain": [
       "{2: 4.0, 5: 3.0}"
      ]
     },
     "execution_count": 24,
     "metadata": {},
     "output_type": "execute_result"
    }
   ],
   "source": [
    "(H.nodes\n",
    "   .filterby('degree', 2)\n",
    "   .filterby_attr('color', 'blue')\n",
    "   .clustering\n",
    "   .asdict()\n",
    ")"
   ]
  },
  {
   "cell_type": "markdown",
   "id": "d830bb95",
   "metadata": {},
   "source": [
    "For example, here is how to access the nodes with maximum degree."
   ]
  },
  {
   "cell_type": "code",
   "execution_count": 25,
   "id": "c8defa14",
   "metadata": {},
   "outputs": [
    {
     "data": {
      "text/plain": [
       "NodeView((3,))"
      ]
     },
     "execution_count": 25,
     "metadata": {},
     "output_type": "execute_result"
    }
   ],
   "source": [
    "H.nodes.filterby(\"degree\", H.nodes.degree.max())"
   ]
  },
  {
   "cell_type": "markdown",
   "id": "697055d8",
   "metadata": {},
   "source": [
    "## Multiple statistics"
   ]
  },
  {
   "cell_type": "markdown",
   "id": "f35e4ef1",
   "metadata": {},
   "source": [
    "One can obtain multiple node statistics at the same time via the `multi` method, which returns `MultiNodeStat` objects."
   ]
  },
  {
   "cell_type": "code",
   "execution_count": 26,
   "id": "09aeadef",
   "metadata": {},
   "outputs": [
    {
     "data": {
      "text/plain": [
       "MultiNodeStat(degree, clustering)"
      ]
     },
     "execution_count": 26,
     "metadata": {},
     "output_type": "execute_result"
    }
   ],
   "source": [
    "H.nodes.multi(['degree', 'clustering'])"
   ]
  },
  {
   "cell_type": "markdown",
   "id": "741b381a",
   "metadata": {},
   "source": [
    "Objects of class `MultiNodeStat` also support lazy evaluation and type conversion."
   ]
  },
  {
   "cell_type": "code",
   "execution_count": 27,
   "id": "31619b17",
   "metadata": {
    "scrolled": true
   },
   "outputs": [
    {
     "data": {
      "text/plain": [
       "{1: {'degree': 1, 'clustering': 0.0},\n",
       " 2: {'degree': 2, 'clustering': 4.0},\n",
       " 3: {'degree': 3, 'clustering': 1.3333333333333333},\n",
       " 4: {'degree': 2, 'clustering': 3.0},\n",
       " 5: {'degree': 2, 'clustering': 3.0}}"
      ]
     },
     "execution_count": 27,
     "metadata": {},
     "output_type": "execute_result"
    }
   ],
   "source": [
    "H.nodes.multi(['degree', 'clustering']).asdict()"
   ]
  },
  {
   "cell_type": "markdown",
   "id": "4cdb4bd5",
   "metadata": {},
   "source": [
    "There are more options for the output type of a `MultiNodeStat` object."
   ]
  },
  {
   "cell_type": "code",
   "execution_count": 28,
   "id": "c29d8461",
   "metadata": {},
   "outputs": [
    {
     "name": "stdout",
     "output_type": "stream",
     "text": [
      "# dict of dicts, nodes first:\n",
      "{1: {'clustering': 0.0, 'degree': 1},\n",
      " 2: {'clustering': 4.0, 'degree': 2},\n",
      " 3: {'clustering': 1.3333333333333333, 'degree': 3},\n",
      " 4: {'clustering': 3.0, 'degree': 2},\n",
      " 5: {'clustering': 3.0, 'degree': 2}}\n",
      "\n",
      "# dict of dicts, stats first:\n",
      "{'clustering': {1: 0.0, 2: 4.0, 3: 1.3333333333333333, 4: 3.0, 5: 3.0},\n",
      " 'degree': {1: 1, 2: 2, 3: 3, 4: 2, 5: 2}}\n",
      "\n",
      "# dict of lists:\n",
      "{1: [1, 0.0], 2: [2, 4.0], 3: [3, 1.3333333333333333], 4: [2, 3.0], 5: [2, 3.0]}\n",
      "\n",
      "# list of lists, nodes first:\n",
      "[[1, 0.0], [2, 4.0], [3, 1.3333333333333333], [2, 3.0], [2, 3.0]]\n",
      "\n",
      "# list of lists, stats first:\n",
      "[[1, 2, 3, 2, 2], [0.0, 4.0, 1.3333333333333333, 3.0, 3.0]]\n",
      "\n",
      "# list of dicts:\n",
      "[{'clustering': 0.0, 'degree': 1},\n",
      " {'clustering': 4.0, 'degree': 2},\n",
      " {'clustering': 1.3333333333333333, 'degree': 3},\n",
      " {'clustering': 3.0, 'degree': 2},\n",
      " {'clustering': 3.0, 'degree': 2}]\n"
     ]
    }
   ],
   "source": [
    "ms = H.nodes.multi(['degree', 'clustering'])\n",
    "\n",
    "from pprint import pprint\n",
    "print(\"# dict of dicts, nodes first:\")\n",
    "pprint(ms.asdict())\n",
    "print()\n",
    "print(\"# dict of dicts, stats first:\")\n",
    "pprint(ms.asdict(transpose=True))\n",
    "print()\n",
    "print(\"# dict of lists:\")\n",
    "pprint(ms.asdict(list))\n",
    "print()\n",
    "print(\"# list of lists, nodes first:\")\n",
    "pprint(ms.aslist())\n",
    "print()\n",
    "print(\"# list of lists, stats first:\")\n",
    "pprint(ms.aslist(transpose=True))\n",
    "print()\n",
    "print(\"# list of dicts:\")\n",
    "pprint(ms.aslist(dict))"
   ]
  },
  {
   "cell_type": "markdown",
   "id": "6e93c31d",
   "metadata": {},
   "source": [
    "## Multiple statistics: dataframes"
   ]
  },
  {
   "cell_type": "markdown",
   "id": "1212402b",
   "metadata": {},
   "source": [
    "`MultiNodeStat` objects can immediately be output as a Pandas dataframe."
   ]
  },
  {
   "cell_type": "code",
   "execution_count": 29,
   "id": "250d2808",
   "metadata": {},
   "outputs": [
    {
     "data": {
      "text/html": [
       "<div>\n",
       "<style scoped>\n",
       "    .dataframe tbody tr th:only-of-type {\n",
       "        vertical-align: middle;\n",
       "    }\n",
       "\n",
       "    .dataframe tbody tr th {\n",
       "        vertical-align: top;\n",
       "    }\n",
       "\n",
       "    .dataframe thead th {\n",
       "        text-align: right;\n",
       "    }\n",
       "</style>\n",
       "<table border=\"1\" class=\"dataframe\">\n",
       "  <thead>\n",
       "    <tr style=\"text-align: right;\">\n",
       "      <th></th>\n",
       "      <th>degree</th>\n",
       "      <th>clustering</th>\n",
       "    </tr>\n",
       "  </thead>\n",
       "  <tbody>\n",
       "    <tr>\n",
       "      <th>1</th>\n",
       "      <td>1</td>\n",
       "      <td>0.000000</td>\n",
       "    </tr>\n",
       "    <tr>\n",
       "      <th>2</th>\n",
       "      <td>2</td>\n",
       "      <td>4.000000</td>\n",
       "    </tr>\n",
       "    <tr>\n",
       "      <th>3</th>\n",
       "      <td>3</td>\n",
       "      <td>1.333333</td>\n",
       "    </tr>\n",
       "    <tr>\n",
       "      <th>4</th>\n",
       "      <td>2</td>\n",
       "      <td>3.000000</td>\n",
       "    </tr>\n",
       "    <tr>\n",
       "      <th>5</th>\n",
       "      <td>2</td>\n",
       "      <td>3.000000</td>\n",
       "    </tr>\n",
       "  </tbody>\n",
       "</table>\n",
       "</div>"
      ],
      "text/plain": [
       "   degree  clustering\n",
       "1       1    0.000000\n",
       "2       2    4.000000\n",
       "3       3    1.333333\n",
       "4       2    3.000000\n",
       "5       2    3.000000"
      ]
     },
     "execution_count": 29,
     "metadata": {},
     "output_type": "execute_result"
    }
   ],
   "source": [
    "df = H.nodes.multi(['degree', 'clustering']).aspandas()\n",
    "df"
   ]
  },
  {
   "cell_type": "markdown",
   "id": "25357b7b",
   "metadata": {},
   "source": [
    "For example, it is now easy to get the per-degree average local clustering coefficient."
   ]
  },
  {
   "cell_type": "code",
   "execution_count": 30,
   "id": "3c47eac0",
   "metadata": {},
   "outputs": [
    {
     "data": {
      "text/html": [
       "<div>\n",
       "<style scoped>\n",
       "    .dataframe tbody tr th:only-of-type {\n",
       "        vertical-align: middle;\n",
       "    }\n",
       "\n",
       "    .dataframe tbody tr th {\n",
       "        vertical-align: top;\n",
       "    }\n",
       "\n",
       "    .dataframe thead th {\n",
       "        text-align: right;\n",
       "    }\n",
       "</style>\n",
       "<table border=\"1\" class=\"dataframe\">\n",
       "  <thead>\n",
       "    <tr style=\"text-align: right;\">\n",
       "      <th></th>\n",
       "      <th>clustering</th>\n",
       "    </tr>\n",
       "    <tr>\n",
       "      <th>degree</th>\n",
       "      <th></th>\n",
       "    </tr>\n",
       "  </thead>\n",
       "  <tbody>\n",
       "    <tr>\n",
       "      <th>1</th>\n",
       "      <td>0.000000</td>\n",
       "    </tr>\n",
       "    <tr>\n",
       "      <th>2</th>\n",
       "      <td>3.333333</td>\n",
       "    </tr>\n",
       "    <tr>\n",
       "      <th>3</th>\n",
       "      <td>1.333333</td>\n",
       "    </tr>\n",
       "  </tbody>\n",
       "</table>\n",
       "</div>"
      ],
      "text/plain": [
       "        clustering\n",
       "degree            \n",
       "1         0.000000\n",
       "2         3.333333\n",
       "3         1.333333"
      ]
     },
     "execution_count": 30,
     "metadata": {},
     "output_type": "execute_result"
    }
   ],
   "source": [
    "df.groupby('degree').agg('mean')"
   ]
  },
  {
   "cell_type": "markdown",
   "id": "23dd596a",
   "metadata": {},
   "source": [
    "One may also immediately plot any statistics."
   ]
  },
  {
   "cell_type": "code",
   "execution_count": 31,
   "id": "d28315b8",
   "metadata": {},
   "outputs": [
    {
     "data": {
      "image/png": "iVBORw0KGgoAAAANSUhEUgAAAXQAAAD4CAYAAAD8Zh1EAAAAOXRFWHRTb2Z0d2FyZQBNYXRwbG90bGliIHZlcnNpb24zLjUuMSwgaHR0cHM6Ly9tYXRwbG90bGliLm9yZy/YYfK9AAAACXBIWXMAAAsTAAALEwEAmpwYAAA5uklEQVR4nO3dd3hUZfbA8e8hBEJHeif0FkLovah0FVBAEYWVVVFXf6K4KvZeWHexK6K4ShFEEASkCkjoLQkh9A6hhlADhLT398cdWIiBzISZuTOT83mePExm3rn3cEkOd+5933PEGINSSin/l8fuAJRSSrmHJnSllAoQmtCVUipAaEJXSqkAoQldKaUCRF67dlyqVCkTGhpq1+6VUsovbdiw4YQxpnRWr9mW0ENDQ1m/fr1du1dKKb8kIvuv95peclFKqQChCV0ppQKEJnSllAoQtl1DV0oFjtTUVOLj40lOTrY7lIAREhJCpUqVCA4Odvo9mtCVUjctPj6eIkWKEBoaiojYHY7fM8aQmJhIfHw81apVc/p9Tl9yEZEgEYkWkdlZvJZfRH4WkV0iskZEQp2OQCnl95KTkylZsqQmczcREUqWLOnyJx5XrqEPA7Ze57WHgVPGmJrAx8BIl6JQSvk9TebulZPj6VRCF5FKwB3Ad9cZ0hv40fF4KnC76L+ub0i7BOu+g5QLdkeilPIwZ8/QPwFeADKu83pF4CCAMSYNOAOUzDxIRIaKyHoRWZ+QkOB6tMp1MT/B789B5Ed2R6KUV7355pv8+9//tjsMr8o2oYvIncBxY8yGm92ZMWaMMaaZMaZZ6dJZrlxV7hY9wfpz1Rdwcq+9sSjlZ9LS0uwOwSXOnKG3BXqJyD5gMnCbiEzINOYQUBlARPICxYBEN8apcuL4Vji0Hlo/BXnywoJX7Y5IKY967733qF27Nu3atWP79u0A7N69m+7du9O0aVPat2/Ptm3brjzfqlUrGjZsyKuvvkrhwoUB+PPPP2nfvj29evWifv36pKen8/zzz9O8eXPCw8P55ptvruzvo48+uvL8G2+84f2/cCbZTls0xrwEvAQgIp2AfxpjHsw0bCbwN2AV0A9YbLS3nf2iJ0CeYGj3LBQoDovfhT1LoXpHuyNTAeytWZvZcvisW7dZv0JR3rirwQ3HbNiwgcmTJxMTE0NaWhpNmjShadOmDB06lNGjR1OrVi3WrFnDP/7xDxYvXsywYcMYNmwY999/P6NHj75mW1FRUcTFxVGtWjXGjBlDsWLFWLduHZcuXaJt27Z07dqVnTt3snPnTtauXYsxhl69ehEZGUmHDh3c+nd3RY7noYvI28B6Y8xMYCwwXkR2ASeBAW6KT+VUWgpsnAR1ekChUtZZetQ4mPcSPBYJQboEQQWWZcuWcffdd1OwYEEAevXqRXJyMitXrqR///5Xxl26dAmAVatWMWPGDAAGDhzIP//5zytjWrRocWX+94IFC4iNjWXq1KkAnDlzhp07d7JgwQIWLFhA48aNAUhKSmLnzp3+k9CNMX8Cfzoev37V88lA/6zfpWyxYx5cSITGg6zvgwtA13dhymCI+gGaP2JreCpwZXcm7U0ZGRkUL16cmJgYl95XqFChK4+NMXz++ed069btmjHz58/npZde4rHHHnNHqG6htVwCVfR4KFIBat7+v+fq9YKq7WDxe3DhpH2xKeUBHTp0YMaMGVy8eJFz584xa9YsChYsSLVq1fjll18AKzlv3LgRgFatWjFt2jQAJk+efN3tduvWja+//prU1FQAduzYwfnz5+nWrRvff/89SUlJABw6dIjjx4978q+YLU3ogejsYdj1B0TcD3mC/ve8CHT/AJJPw1Jd+6UCS5MmTbjvvvto1KgRPXr0oHnz5gBMnDiRsWPH0qhRIxo0aMBvv/0GwCeffMKoUaMIDw9n165dFCtWLMvtPvLII9SvX58mTZoQFhbGY489RlpaGl27dmXgwIG0bt2ahg0b0q9fP86dO+e1v29WxK57l82aNTPa4MJDIv8Ni9+B/4uCkjX++vqsZ6zr6U+shDJ1vR6eCjxbt26lXr16dofhkgsXLlCgQAFEhMmTJzNp0qQryd5XZHVcRWSDMaZZVuP1DD3QZGRYs1uqtss6mQPc9irkKwzzXwKdjKRyqQ0bNhAREUF4eDhfffUV//nPf+wO6abpVIdAc2AlnNoLnUZcf0yhUtbr81+CHfOhTnfvxaeUj2jfvv2V6+mBQs/QA03UeMhf1LoBeiMtHoVSta2knpbindiUUh6lCT2QJJ+BLb9BWF/IV/DGY4OCodv7cHIPrBl947FKKb+gCT2QxE2DtIv/m3uenVpdoFZXWPovSLJ3upVS6uZpQg8k0ROgTH2o2MT593R73/pPYPE7notLKeUVmtADxbEtcGiDdXbuSin6UrWg5ePWtffDMR4LTyk75LSE7unTp/nqq69ytM+ePXty+vTpHL33ZmlCDxSXC3GF3+f6ezs8DwVLwrwROo1RKXKW0I0xZGRkMGfOHIoXL+6ZwLKhCT0QpKVA7GSo2xMK/aWvSPYKFLfmph9YBZt/dXt4SnnLuHHjCA8Pp1GjRgwadO29pE6dOnF5MeOJEycIDQ0FYPPmzbRo0eLKnPSdO3cyYsQIdu/eTUREBM8//zyQdancffv2UadOHQYPHkxYWBgHDx4kNDSUEydOsG/fPurVq8ejjz5KgwYN6Nq1KxcvXgRg3bp1hIeHX9l+WFiYW/7+Og89EOyYe20hrpxoMhjWjYUFr0PtHtnPklHqeuaOgKOb3LvNcg2hx4c3HLJ582beffddVq5cSalSpTh58iSfffZZtpsePXo0w4YN44EHHiAlJYX09HQ+/PBD4uLirhT1WrBgQZalcqtUqcLOnTv58ccfadWq1V+2vXPnTiZNmsS3337Lvffey7Rp03jwwQcZMmQI3377La1bt2bEiBusGXGRnqEHgihHIa4at+V8G3mCrF+Ys/Gw8nP3xaaUlyxevJj+/ftTqlQpAEqUKOHU+1q3bs3777/PyJEj2b9/PwUKFPjLmKtL5TZp0oRt27axc+dOAKpWrZplMgeoVq0aERERADRt2pR9+/Zx+vRpzp07R+vWrQGrdK+76Bm6vztzCHYvgnbDry3ElROh7aB+H1j+MTR+AIpVckuIKpfJ5kzaLnnz5iUjw2qLnJycfOX5gQMH0rJlS37//Xd69uzJN998Q/Xq1a95rzEmy1K5+/btu6bUbmb58+e/8jgoKOjKJRdP0TN0f7fxJzAZVgJ2hy5vAwYW2t9OSylX3Hbbbfzyyy8kJlrdL0+evLZEdGhoKBs2WK2RLzerANizZw/Vq1fn6aefpnfv3sTGxlKkSJFrKie6s1Ru8eLFKVKkCGvWrAFuXLrXVc40iQ4RkbUislFENovIW1mMeUhEEkQkxvGl3RO84XIhrtD2UKJ69uOdcUtVaPN/EDcV9q9yzzaV8oIGDRrwyiuv0LFjRxo1asTw4cOvef2f//wnX3/9NY0bN+bEiRNXnp8yZQphYWFEREQQFxfH4MGDKVmyJG3btiUsLIznn3/e7aVyx44dy6OPPkpERATnz5+/buleV2VbPldEBChkjEkSkWBgOTDMGLP6qjEPAc2MMU85u2Mtn+sGe5fBj3fC3WOgUQ6mK15Pynn4vBkULgOPLoE8+kFO3Zg/ls+1U1JS0pWm1B9++CFHjhzh008//cs4t5fPNZYkx7fBji+drOwLoi8X4rrLvdvNVwi6vAVHYqxLOkopt/r999+JiIggLCyMZcuW8eqrr7plu06deolIkIjEAMeBhcaYNVkM6ysisSIyVUQqX2c7Q0VkvYisT0hIyHnU6n+FuBr288wUw4b9oVIL+OMtSHZvB3elcrv77ruPmJgY4uLi+P333yldurRbtutUQjfGpBtjIoBKQAsRyTwLfhYQaowJBxYCP15nO2OMMc2MMc3c9RfItTZNhbRkaPygZ7YvYs1WOH8clrm+dFrlPnZ1PwtUOTmeLl0cNcacBpYA3TM9n2iMueT49jugqcuRKNdET4AyDaCCC4W4XFWxKUQ8AKu+gsTdntuP8nshISEkJiZqUncTYwyJiYmEhIS49L5s56GLSGkg1RhzWkQKAF2AkZnGlDfGHHF82wvY6lIUyjXHNsPhKOj+oWuFuHLi9tetSzsLXoX7J3l2X8pvVapUifj4ePRSqvuEhIRQqZJra0GcWVhUHvhRRIKwzuinGGNmi8jbwHpjzEzgaRHpBaQBJ4GHXIpCueZyIa6G93p+X0XKQfvnYNFbsHvxza1GVQErODiYatWq2R1GrpfttEVP0WmLOZR2Cf5TF6p1gHuzvFXhfqnJ8FVLyBsCj6+AIF1grJRdbmraovIx2+fCxZM3V4jLVcEh0PU9SNgG67/33n6VUi7RhO5vosdD0YpQ41bv7rfuHVCtIyx5Dy6czH68UsrrNKH7kzPxsGsRRAy8+UJcrhKB7h/ApbOw5H3v7lsp5RRN6P4kZhJgrKmEdijbAJr93brscmyLPTEopa5LE7q/yMiwLreEtocSNs4muPUVyF9E29Up5YM0ofuL/cvh9H6rs5CdCpaAW1+GvUth+xx7Y1FKXUMTur+IGg/5i7m/EFdONPs7lK4L81+2plEqpXyCJnR/cPE0bJ1pFeIK/mt7LK8LCoZu78OpfbDatc7oSinP0YTuD+IchbiaeHHueXZq3m41k478N5w7anc0Sik0ofuH6AlQNgzKR9gdybW6vWddcln0jt2RKKXQhO77jsbB4WhrZainC3G5qmQNaPUExEyAQxvsjkapXE8Tuq+LngBB+SDcC4W4cqLD81CoNMzVaYxK2U0Tui9LuwSxk61l9wVL2B1N1kKKwu1vQPxaq+mGUso2mtB92bbf4eIpz3UlcpeIB6B8I1j4utVgWillC03ovix6AhStBNW9XIjLVXnyQPeRcO4wrPhr53KllHdoQvdVpw9aDSXsKMSVE1VbQ1hfK6GfPmB3NErlStkmdBEJEZG1IrJRRDaLyFtZjMkvIj+LyC4RWSMioR6JNjfZ6CjE1dimQlw50fktQKxLL0opr3Om9cwl4DZjTJKIBAPLRWSuMWb1VWMeBk4ZY2qKyACsnqP3eSDe3OFyIa5qHeCWULujcV7xytDuGfjzA2j+KIS2tTuiHLmUlk7+vH7wqchXpFyAlCS7o/AvwQWsIndulm1CN1aPusv/WsGOr8zz03oDbzoeTwW+EBEx2gI8Z/Ytsy5b3OaHZ7ptnrbqzsx7EYYu9Y/LRQ7Jqel8tmgnYyL30KNhed68qz4lC+e3OyzfdmANTOgLKefsjsS/tH0GuvzlYsdNc6o5pKNB9AagJvClMWZNpiEVgYMAxpg0ETkDlAROZNrOUGAoQJUqVW4u8kAWPR5CikG9O+2OxHX5Clo/qNMetm7qNv2b3RE5Zd2+k7w4LZY9CedpX6sU8+KOsHxnAm/2akCvRhUQX1vU5QuObYaf+kPhMtDqDd9b+ObLyjXyyGadSujGmHQgQkSKA9NFJMwYE+fqzowxY4AxYDWJdvX9ucLFU7BlplW3xRcKceVEWF9Y+y0sehsa9LH+c/JRSZfS+Ne8bYxbtZ+KxQsw7u8t6FC7NDuOneOFqbEMmxzDbzGHebdPGBWK++m/hyec3Avj74bgQjB4BhTXEzRf4NIsF2PMaWAJ0D3TS4eAygAikhcoBiS6Ib7cZ9NUSL/k3SbQ7iYCPT6EC4mw9F92R3NdS3ck0O3jSMav3s9DbUJZ8GwHOtQuDUDtskWY9kQbXruzPqt2J9L140gmrtlPRoaeh3DuGIzvA+kpMGi6JnMf4swsl9KOM3NEpADQBdiWadhM4PJn637AYr1+nkPRE6BsQ2uhjj+r0NhaELVmNJzYaXc01zh9IYXhU2L42/drCQnOwy+PtebNXg0olP/aD6xBeYSH21Vj/jMdaFS5GK9Mj+P+b1ez90QuXjx18TRMuAeSEuCBqVCmrt0Rqas4c4ZeHlgiIrHAOmChMWa2iLwtIr0cY8YCJUVkFzAcGOGZcAPc0U1wJMa63BII1yNvfx3yFoD5r9gdyRVzNh2h86ilzIw5zFO31uT3p9vTLPTGZRWqlCzIhIdbMrJvQ7YcOUv3TyIZE7mbtPQML0XtI1IuwE/3QcJ2GDABKjWzOyKVidh1It2sWTOzfv16W/bts+a+aDVgfm6779ZucdWKT6156Q9Mg1qdbQvj+NlkXv9tM/M2HyWsYlFG9g2nQQXXr+0fO5vMqzPiWLjlGOGVijGybzj1yhf1QMQ+Jj0VJt0Pu/6A/j9Y90aULURkgzEmy/9NdaWor0i7BLE/Q907AyeZA7R8HEpUh/kvWUnBy4wxTFl/kM6jlrJ4+3Fe7F6XGf9om6NkDlC2aAhjBjXly4FNOHz6Ind9vpxRC7ZzKS3dzZH7kIwMmPEE7FoId32iydyHaUL3Fdtm+0chLlflzW+1qzuxA9Z959VdHzx5gUFj1/LC1FjqlivKvGHteaJTDfIG3dyPvYhwR3h5Fj7bkV6NKvDZ4l3c+dlyog6cclPkPsQYa03Bpl+sqppNH7I7InUDmtB9RfQEKFYZqneyOxL3q90datwGSz6A8yeyH3+T0jMM/12xl64fRxJ94BTv9G7A5KGtqF66sFv3c0uhfIy6L4L/DmnO+Utp9P16JW/P2sKFlDS37sdWf34Ia8dA66eg3bN2R6OyoQndF5w+ALuX+E8hLleJQLcPrOXhS97z6K52HT9H/9EreWvWFlpUK8GC4R0Z1DqUPHk8d5P51jplmP9sBx5sWZXvV+yl2yeRrNjl+f+4PG7NN7D0Q4h4ELq+Gxg36gOcJnRfEDPJ+jPCjwpxuapMXWj+CGz4wWqr52ap6Rl8sXgnPT9dzp4T5/n4vkb8MKQ5Fb20GKhISDDv9Anj56GtyJsnDw98t4YXp8Zy5qL37xu4RewUmPuCdU/nrk81mfsJTeh2y8iwenJW7wi3VLU7Gs/qNMJaNTrPve3qNsWf4a7Pl/PvBTvo0qAsfwzvyN2NK9myXL9l9ZLMHdaexzvWYGpUPF1GLWX+5qNej+Om7Jhv3QQNbQ99x0KQUwvKlQ/QhG63fZHWJRd/XhnqrIIl4NZXrOJjW2fd9OaSU9P5YO5W+ny1gpPnU/jGMfuklM0FtUKCgxjRw5pNU7Jwfh4bv4EnJ0aRcO6SrXE5Zf8qmDIYyobBgJ8gOMTuiJQLNKHbLcpRiKuuHxbiyommQ6BMfVjwCqQm53gza/Yk0uPTZXyzdA/9mlRi4fCOdGtQzo2B3ryGlYox86m2PN+tDgu3HKPLx0v5NSoen11EfXSTtXCoWCV4cJrVL1b5FU3odrp4yjpTbXhv7jkTCsoL3T+wPpWs+sLlt59LTuXVGZu4b8xq0jIymPhIS0b2C6dYgWAPBHvzgoPy8OStNZkzrB3VSxVi+JSNDPlhHYdOX7Q7tGsl7obx90D+wjBoBhQqZXdEKgc0odvpciGuJrngcsvVqneyPpEsGwVnjzj9tiXbjtPt40gmrjnA39taNVba1vSPxFOzTBF+ebwNb95Vn7V7T9J11FLGr9rnG8W+zh6xim1lpDmKbVW2OyKVQ5rQ7RQ9HsoFQCGunOj6DmSkwqLsi/yfPJ/Csz/HMOSHdRTKn5dpT7Th9bvqUzCff92sC8ojPOT4j6hJ1Vt47bfNDBizmj0JNnb7uXDSKrZ14SQ8OBVK17EvFnXTNKHb5UgsHNkIjQfbHYk9SlSH1k9avVPjs67pY4xhduxhuoxayqyNh3n69lrMfrodTarc4uVg3atyiYKM+3sLPuoXzrajZ+n+6TK+/tOGYl8p561r5om7YMBEqNjUu/tXbqcJ3S7REyAoPzTsZ3ck9mn/HBQuaxUly7g2mR07m8zQ8Rt46qdoKt5SgFn/147hXWoHTK9PEaF/s8r8Mbwjt9Ypzch52+jz1Qo2Hz7jnQDSUuDnQXBovTU1MRBXKOdCmtDtkJpsFeKqF2CFuFyVvwh0ftNKKpumANZZ+eS1B+g8aimROxJ4uWddfn2iTcBWNCxTNIRvBjXj6weacPTMJXp9sYKP5m8jOdWDxb4y0mH6Y7B7kbVoqH6v7N+j/IJ/XYQMFNtmQ/LpwCvElRPhA6x2dX+8ycEyt/Pi7N2s3J1Iy2olGNk3nNBSheyO0Ct6NCxP6xoleWf2Vr5cspt5cUf5V79wmlZ183/4xsCc52Hzr9D5LWiSSy/5BShnOhZVFpElIrJFRDaLyLAsxnQSkTMiEuP48sN29V4UPQGKVYFqneyOxH558pDe7UM4d4TZXz9PbPwZ3rs7jEmPtso1yfyy4gXz8Z97G/Hj31uQnJpBv9GreHPmZs5fcmOxryXvw/qx0HYYtHvGfdtVPsGZSy5pwHPGmPpAK+BJEamfxbhlxpgIx9fbbo0ykJw+AHv+hMYPQB694rXj2Dn6zk5jenpbHskzm8UPV+WBllU9WkzL13WsXZr5z3ZgcKuq/LhqH10/jiRyR8LNb3j11xD5L2tVcufsZxcp/5NtRjHGHDHGRDkenwO2AhU9HVjAivnJ+jNioL1x2CwlLYNP/9jJHZ8tY3/ieQr2fIe8wcGUWeXZaoz+onD+vLzVO4wpj7Umf3AeBn+/ln/+spHTF1JytsGNk60aOvXugjs/0WJbAcqlU0QRCQUaA2uyeLm1iGwUkbki0uA67x8qIutFZH1CghvOOPxNRgZET7RmFOTiTukbD57mrs+X8/EfO+gRVp4/hnekW+umSLvhsHUm7F1md4g+o3loCeY83Z5/dKrB9OhDdB4VydxNzi/GAmD7XJjxD6jWAe75TottBTCne4qKSGFgKfCeMebXTK8VBTKMMUki0hP41BhT60bby5U9RXcvsVbk9R2bK6crXkxJZ9TC7YxdvpcyRUJ4t08YneuX/d+A1IvwRQurhshjkYFZG/4mxB06wwtTY9ly5Cw9wsrxVu8GlCmSTcmIfSushUNl6sHfZlkzi5Rfu+meoiISDEwDJmZO5gDGmLPGmCTH4zlAsIj4x5psb4oeDyHFc08hrqus2p1I908j+XbZXu5rXoUFwztcm8wBggtA17fhWBxE/WhPoD4srGIxfnMU+1q07ThdRkXyy/qD1y/2dWQjTBpgfRp8YJom81zAmVkuAowFthpjRl1nTDnHOESkhWO7ie4M1O9dOAlbZ0N4LirEBZxNTuWlXzdx/7erAfjp0ZZ8cE9DioZcp5hW/T5QtS0sescqXqaucaXY19PtqVWmMM9PjWXw92s5ePLCtQMTd8OEvpC/qFWfpVBJewJWXuXMGXpbYBBw21XTEnuKyOMi8rhjTD8gTkQ2Ap8BA4zP1gi1yeVCXLmh7rnDoq3H6Doqkp/XHeDR9tWYN6wDbWpk88FNBLp/aCXzpf/yTqB+qGaZwkx5rDVv925A1P5TdPskkh9W7LWKfZ09DOP6gMmAwTOscrgqV3D6Grq75bpr6KPbW38+Hvg3/BKTLvHWrC3M3HiYOmWLMLJfOBGVi7u2kVnDrPn6T6zUglHZiD91gZenxxG5I4GOlfMyJu1V8p8/DA/NhgqN7Q5PudlNX0NXN+nIRjgaG/Cr8owx/BZziC4fRzI37gjPdK7FrP9r53oyB7jtNQguBPNfdnucgabSLQX5cUhzPrm7Js8lvAIn9zKj7r9JLZsLq3jmcprQvSFqfMAX4jpy5iKP/LieYZNjqFyiILP/rz3PdK5Nvrw5/BErVAo6vgC7/oAdC9wbbACS9BT6bH+RhrKbHyq8xjNri9L7ixXEHfJSsS/lEzShe1pqslV4qt5dUMC/y75mJSPDMHHNfrqMimTF7hO8ekc9fn2iDXXKuWFGRYuhULImzH/Jqg6ospaRDr8OhT1LkF6f89hjwxj9YBMSki7R+8sVjJzn4WJfymdoQve0bbMh+UxAdiXad+I8A79bzSvT42hYsRjzn+nAI+2rE+SuZft580G3D6x63WvHuGebgcYY+P052DIDur57peBb97Dy/PFsR+5pXJGv/9xNz0+XsXbvSXtjVR6nCd3Tosdb84BDO9gdidukpWcwJnI33T6JZPOhs3x4T0N+erQlVUt6oJhW7a5QswssHQlJuXB1cXYWvwMb/gvtnoU2/3fNS8UKBvNR/0aMf7gFKekZ3PvNKl6bEUeSO4t9KZ+iCd2TTu23CnFFPBgwhbi2HT1L369X8v6cbbSvVYqFwzsyoEUVxJO1Qbq9D6kXrOSl/mflF7DsP9Dkb3D7G9cd1r5WaeY/04EhbUOZsGY/XUctZcn2414MVHlLYGQZXxXzEyABUYjrUlo6oxbu4M7PlhN/6iKf39+Ybwc3o1wxLyySKl3bup4eNc5q3aesn60Fr0D93nDnx9kW2yqUPy9v3NWAqY+3oWD+vAz57zqG/xzDqfN6byKQaEL3lIx0iJkINW71+y7qUQdOcedny/ls0U7uDC/PwuEduatRBc+elWfW8QWru9O8EdZ149xs2+/w21NWkbd7vnWp5k3Tqrfw+9Pt+L/bajJz42G6fLyU32OPXL98gPIrmtA9Ze9SOHPQr7sSXUhJ453ZW+j79UqSLqXx/UPN+GRAY0oUyuf9YArcAre9CvtXWDcAc6u9y+CXIVAhAu6bCHnzu7yJ/HmDeK5rHWY+1Y7yxQrw5E9RPDZ+A8fOJrs/XuVVmtA9JWq8lYT8tBDXil0n6PZJJGOX7+WBllVY8GwHbqtbNvs3elKTv0HZMFjwmlWZMbc5HAOT7odbQuGBqZC/8E1trn6Fokz/RxtG9KjL0h0JdB61lJ/XHdCzdT+mCd0TLpy0pis2vDdHZ1B2OnMxlRHTYnnguzUEiTB5aCve7dOQItcrpuVNeYKsOi9nDsLKz+2OxrtO7LKKbRUobhXbclNz8bxBeXi8Yw3mDmtPvXJFeXHaJh4cu4YDiReyf7PyOZrQPWHTL5Ce4ndzzxdsPkqXUUuZsv4gj3WszrxnOtCquo9V6avW3roRuPxjOHPI7mi848whq44+wKAZUMz9DcOqly7M5KGteKdPGDEHTl/5dJaeoWfr/kQTuidEj4fyjaBcQ7sjccqJpEs89VMUQ8dvoEShfMx4si0v9ahHSLCPNpjo8o510/mPN+2OxPPOJ8L4u+HiaXhwGpSq6bFd5ckjDGpVlQXDO9Kyegnemb2FfqNXsvPYOY/tU7mXJnR3OxwDRzf5RZlcYwzTo+PpPGopCzYf47kutZn5VDvCKxW3O7Qbu6WqtYhm0xQ4kFU3xABx6RxM7Aen9sHAydaNUC+oWLwA/32oOZ/cF8G+E+e5wzHDKSUtwyv7VzmnCd3dosdD3hBo2N/uSG7o0OmLDPlhHc/+vJFqpQpZU9lur5XzYlre1u5ZKFIe5r1o9WoNNGmXYPIDVqXO/j9AaDuv7l5E6NO4IguHd6Rrg7KMWriDXl8sJzb+tFfjUK7xk99eP5F60bp+Xu8u6+aVD8rIMIxfba0WXLPnJK/fWZ+pj7ehVlk/a0+WvzB0fgsOR8PGSXZH414Z6TDtEWvqa+8voW5P20IpVTg/XwxswphBTTl5PoU+X67ggzlbuZiixb58kTMt6CqLyBIR2SIim0VkWBZjREQ+E5FdIhIrIk08E66P2+ooxOWjl1v2JCQxYMxqXpsRR+Mqt7Dg2Q78vV019xXT8raG/aFSc1j0lnV5IhAYA7Ofga0zrZIHEffbHREAXRuUY+HwjtzbrDLfRO6hx6eRrN6jXSZ9jTNn6GnAc8aY+kAr4EkRqZ9pTA+gluNrKPC1W6P0F9HjoXhVCG1vdyTXSEvPYPTS3fT4dBlbj57lX33DGf9wCyqXKGh3aDcnTx7oPhKSjlk1TQLBoresEgft/wmtn7Q7mmsUKxDMh33DmfhIS9KNYcCY1bwyfRPnklPtDk055M1ugDHmCHDE8ficiGwFKgJbrhrWGxjn6CO6WkSKi0h5x3tzh1P7rI/It77iU4W4thw+y4vTYtl06Axd65flnT5hlC0aQE2qKzWFRvfDqi+tjlAlqtsdUc6t+Myajtl0iLUq1ke1rVmK+c904D8LdvD9ir0s2nqcxlWK2x2WX+naoCx3N3Z/r9dsE/rVRCQUaAxknlpQETh41ffxjueuSegiMhTrDJ4qVaq4GKqPu1yIq5FvfEROTk3ni8W7GL10N8ULBvPlwCb0bFjOu/VXvOX2N2DLTGsF6YCJdkeTM1HjYeFr0OBuuOM/2RbbslvBfHl57c763BFenn/N28buhCS7Q/IriUmeaXbjdEIXkcLANOAZY8zZnOzMGDMGGANWk+icbMMnZaRD9ESocZtPFOLasP8kL0yNZXfCee5pUpHX7qjPLXbUX/GWouWhw3Ow6G2rXHH1TnZH5Jqts2DW09bPz91jXCq2ZbcmVW5h8tDWdoehHJy6NiAiwVjJfKIx5tcshhwCrs5klRzP5Q57/oSz8bYX4jp/KY03Z26m3+hVJKdm8MOQ5oy6NyKwk/llrZ607l/MewnS/aiBw95ImPp3qNgU7ptgdWlSKoecmeUiwFhgqzFm1HWGzQQGO2a7tALO5Krr59GXC3HdYVsIy3Ym0O2TSH5YuY9Braoy/9kOdKpTxrZ4vC44xGrBdnyL1cHHHxyKsoptlagBA6dAPg90fFK5ijOXXNoCg4BNIhLjeO5loAqAMWY0MAfoCewCLgBD3B6pr7pw0qpP3ezvthTiOnMhlXd/38IvG+KpXqoQUx5rTYtq7inc5Hfq3WXNMFryHoT1dVsBK49I2GGtAi1YAgb96tuxKr/hzCyX5cAN79A4Zrf41hwrb4mdYhXisuFyy7y4I7z222ZOnk/hiU41GHZ7Ld+tv+INIlY1xm/aw58fQs9/2R1R1k4ftOqzSB6r2FbRCnZHpAKES7NcVCbGOApxRXi1ENfxc8m88dtm5sYdpX75ovz3oeaEVSzmtf37tHJh1rS/dd9BsyFQpp7dEV3r/AkrmV86Cw/9DiVr2B2RCiC+M2HaHx2JgWNxXiuTa4xh6oZ4uoyKZNG24zzfrQ6/PdVWk3lmt75ilQaY95Jvtau7XGzrzEEY+DOUD7c7IhVg9Az9ZkQ5CnGF9fP4ruJPXeDl6XFE7kigadVbGNk3nJplbq5jTcAqVBI6vWwV7toxD+r0sDsiSE2GyQOtJtcDfoKqbeyOSAUgTeg5lXoRNk2Fer08WojrcjGtkfO2AfBWrwYMalWVPP5af8Vbmj8M67+H+S9b87vt7ByVngbTHramKN49Bup0ty8WFdD0kktObZ0Fl8549HLLruNJ3PvNKt6YuZmmVW9h/jMd+FubUE3mzggKhu7vw8k9sGa0fXEYA7OHWS0Ju4+ERvfZF4sKeHqGnlOXC3FVdX+d6tT0DMZE7uHTP3ZSIF8Q/+7fiL5NKgbmsn1PqtkZaneHpR9ZJRkK2zAvf+HrED0BOrwArR73/v5VrqJn6Dlxcq/18bnxILcX4oo7dIbeX6zgo/nb6Vy/DAuHd6Bf00qazHOq63uQlmyVBfC25Z/Ays+g+SNw68ve37/KdfQMPScuF+JyY63q5NR0Pl20kzGRe7ilYD5GP9iE7mHl3bb9XKtUTevMeOUX1nX1Co29s98NP8Ifb1gLnHp85PPFtlRg0DN0V2WkQ8xEqHk7FHNP+ct1+07S89NlfP3nbu5pXJFFwztqMnenDs9DwZIwd4R3pjFu+c1qUlGzM/QZ7VPllFVg0580V+1ZAmcPuWVlaNKlNF7/LY7+o1dxKS2DcX9vwUf9G1GsYLAbAlVXhBSD21+Hg6shbppn97V7idU+rlJzuHecFttSXqWXXFwVNR4KlIA6N9fn8c/tx3llehyHz1zkoTahPN+tDoXy6z+HxzR+0Fo9uvB1698unwe6NcVvsBo7l6xpLRzSYlvKy/QM3RXnE61CXOH35Xhe86nzKQyfEsND/11HSHAepj7emjd7NdBk7ml5gqDHSOvT1crP3L/9hO3WKtBCpWDQdKv6plJeplnEFZumQEZqjuaeG2OYG3eU13+L4/SFVJ66tSZP3VYzdxfT8raqbaDBPdbsk4gH3NeM5PQBGNcH8uSFwTOgSDn3bFcpF+kZurOMsS63VGgCZRu49NbjZ5N5fMIG/jExinLFQvjtqbb8s1sdTeZ26PI2YKwZKO6QlGAV20o5b52Z+3NPU+X3NKE763A0HN/s0s1QYwxT1h+k86ilLNmewIvd6zLjH21pUEGLadmmeGVoO8y6Obp/5c1tK/ksTOwLZw5Z18zLhbknRqVySBO6s6IdhbgaOleI6+DJCwwau5YXpsZSt1xR5g1rzxOdapA3SA+57doOg6IVYe6L1jTUnLhcbOvYZms2S1Xtq6ns50wLuu9F5LiIxF3n9U4ickZEYhxfr7s/TJulXLAKcdXvbU2Bu4H0DMP3y/fS9eNIog+c4p0+YUwe2orqpbUyos/IV8i69HI01lpT4Kr0NKsP6L5l1jzz2l3dH6NSOeDMTdEfgC+AcTcYs8wYc6dbIvJFW2dZDQka3/hm6M5j53hxWixRB07TqU5p3ru7IRWLF/BSkMolYX1h7bdWSYD6fSCkqHPvy8iAWU/D9t+tFaDh/T0aplKuyPYM3RgTCZz0Qiy+K3o83BIKVdtm+XJqegafL9rJHZ8tZ8+J83x8XyP++1BzTea+TAR6fGh1EIr8yLn3GAMLX7PO6ju9BC2HejZGpVzkrgu6rUVko4jMFZHrTgERkaEisl5E1ickJLhp1x52co/10brxg1ku4d4Uf4a7Pl/OfxbuoEuDsvwxvCN3N9ZiWn6hQmNr+uLqryFxd/bjl4+CVV9Ai6HQ8UXPx6eUi9yR0KOAqsaYRsDnwIzrDTTGjDHGNDPGNCtdurQbdu0FMT9ZzXwbDbzm6eTUdD6Yu5XeXy7n5PkUvhnUlC8HNqFUYRsbKSjX3f66tUhs/is3Hrf+v9blmYb9rbrm+h+28kE3ndCNMWeNMUmOx3OAYBEpddOR+YKMdCuh17gdilW88vTqPYn0+HQZ3yzdQ/+mlVk4vCPdGuhiEr9UpKxVvGvHXNi1KOsxm6fD7GehZhfo87UW21I+66Z/MkWknDiuL4hIC8c2E292uz5h97WFuM4lp/LK9E0MGLOatIwMJj7SkpH9wilWQItp+bVWT8At1ax2demp1762ezFMexQqt7SmJwbpv7XyXdnOchGRSUAnoJSIxANvAMEAxpjRQD/gCRFJAy4CA4zxpVbrNyF6nFV2tU5Plmw7zsvTN3H0bDIPt6vGc11rUzCfVk4ICHnzQ7f3YfL9Vh/Slo9Zz8evh8kPQuk6jmJbHijopZQbZZuRjDE37OJgjPkCa1pjYDmfCNvmkNz4YUZM3cyMmMPUKlOYaU+0oUkVLbwUcOr0gOqdYMl7ENYPzh+HCX2hcGl4cJpHG4Er5S56inkdJnYykpHK4OjaRCUf4enba/HkrTXIn1frrwQkEej2AYxuB78/CwfXWmfug2ZosS3lNzShZ+HYmYukLv6WExk1SC5Vh1l9w6lX3smFJ8p/la1vtalbO8ZaETxkLpSoZndUSjlNE/pVjDH8vO4gM+bMYjJ72VvvZX69t43WX8lNOr0EF09bc81drKqplN00oTvsTzzPiGmbWLUnkW9LLCcjJYT2dz8Omsxzl4IloO+3dkehVI7k+oSenmH474q9/HvBdvLmycPIXjXpvHQ5Ur9PtoW4lFLKl+TqhL796DlemBbLxoOnua1uGd67O4zy+36zCnHloCuRUkrZKVcm9JS0DL76cxdfLtlFkZBgPh0QQa9GFaz6K9ETrEUm1ynEpZRSvirXJfSNB0/zwtRYth87R++ICrx+Z31KXq6/crkQ122vaa0OpZTfyTUJ/WJKOqMWbmfs8r2UKRLCd4Ob0bl+2WsHRU+0CnFFDMx6I0op5cNyRUJfufsEI6Zt4sDJCwxsWYURPepSNCRTTY7LhbhqdoaiFewJVCmlbkJAJ/Szyal8MGcbk9YeoGrJgvz0aEva1LhOIcjdi+HcYegx0rtBKqWUmwRsQv9jyzFembGJhHOXGNqhOs92rk2BfDdYth81DgqWgtrdvRekUkq5UcAl9MSkS7w1awszNx6mTtkifDOoGRGVi9/4TedPwPa5VpW9vPm8EqdSSrlbwCR0YwwzNx7mzZmbSbqUxrOda/NEpxrky+vESs/YnyEj9Urdc6WU8kcBkdCPnLnIq9PjWLTtOBGVi/OvfuHULlvEuTcbA1HjoWIzKFPPs4EqpZQHOdPg4nvgTuC4MSYsi9cF+BToCVwAHjLGRLk70KxkZBgmrTvAB3O2kZaRwat31GNI22oE5XFhDvmhKEjYCnd+4rE4lVLKG5w5Q/8Bq4HFuOu83gOo5fhqCXzt+NOj9p44z4hpsazZe5I2NUry4T3hVCmZg44y0eMgbwEI6+v+IJVSyouc6VgUKSKhNxjSGxjnaDu3WkSKi0h5Y8wRdwV5tbT0DL5fsZf/LNhBvqA8fHhPQ+5rXhnJycrOlAuwaRo06AMhWu9cKeXf3HENvSJw8Krv4x3P/SWhi8hQYChAlSpVcrSzXzbE8/6cbXSuV5Z3+4RRrlhIjrYDwJbfIOUcNNZCXEop/+fVm6LGmDHAGIBmzZrlqJF0v6aVKFMkP7fVLZOzs/KrRU+AEtWhapub245SSvkAd3RvOARUvur7So7nPCI4KA+31yt788k8cTfsX25NVdRCXEqpAOCOhD4TGCyWVsAZT10/d6sYRyGuRlqISykVGJyZtjgJ6ASUEpF44A0gGMAYMxqYgzVlcRfWtMUhngrWbdLTHIW4ukDR8nZHo5RSbuHMLJf7s3ndAE+6LSJv2L0Yzh2Bnh/ZHYlSSrlN7uyAHO0oxFWrm92RKKWU2+S+hJ6UYBXiajRAC3EppQJK7kvosT9DRprOPVdKBZzcldCNgejxUKk5lKlrdzRKKeVWuSuhH9oACdu0TK5SKiDlroQeNQ6CC0KDe+yORCml3C73JPSU8xD3K9Tvo4W4lFIBKfck9MuFuJrozVClVGDKPQk9egKUqAFVWtsdiVJKeUTuSOiJu2H/Ci3EpZQKaLkjoUdPAAmCCC3EpZQKXIGf0C8X4qrVBYqUszsapZTymMBP6LsXQdJRXRmqlAp4gZ/Qo8ZBodJQWwtxKaUCW2An9KTjsGOeVYgrKNjuaJRSyqMCO6FrIS6lVC7iVEIXke4isl1EdonIiCxef0hEEkQkxvH1iPtDdZExEDUeKrWA0nXsjkYppTzOmRZ0QcCXQBcgHlgnIjONMVsyDf3ZGPOUB2LMmfj1cGI73PWZ3ZEopZRXOHOG3gLYZYzZY4xJASYDvT0blhtEj4PgQhCmhbiUUrmDMwm9InDwqu/jHc9l1ldEYkVkqohUzmpDIjJURNaLyPqEhIQchOuky4W4GtwN+Yt4bj9KKeVD3HVTdBYQaowJBxYCP2Y1yBgzxhjTzBjTrHTp0m7adRY2z4CUJK17rpTKVZxJ6IeAq8+4Kzmeu8IYk2iMueT49jugqXvCy6HoCVCyJlRpZWsYSinlTc4k9HVALRGpJiL5gAHAzKsHiEj5q77tBWx1X4guOrELDqzUQlxKqVwn21kuxpg0EXkKmA8EAd8bYzaLyNvAemPMTOBpEekFpAEngYc8GPONxTgKcTW637YQlFLKDtkmdABjzBxgTqbnXr/q8UvAS+4NLQfS0yBmEtTqqoW4lFK5TmCtFN210CrEpV2JlFK5UGAl9OgJUKiMdYaulFK5TOAkdC3EpZTK5QInoW+crIW4lFK5WmAkdGMgejxUbgmla9sdjVJK2SIwEnr8OjixQ1eGKqVytcBI6FGOQlwN7rY7EqWUso3/J/RLSbB5OoRpIS6lVO7m/wl9ywxHIS69GaqUyt38P6FHT4CStawbokoplYv5d0I/sRMOrNJCXEophb8n9GgtxKWUUpf5b0JPT4ONk6B2NyhS1u5olFLKdv6b0HcugKRjejNUKaUc/DehXynE1cXuSJRSyif4Z0I/d8wqxBVxvxbiUkopB6cSuoh0F5HtIrJLREZk8Xp+EfnZ8foaEQl1e6RXi50MJh0idKm/Ukpdlm1CF5Eg4EugB1AfuF9E6mca9jBwyhhTE/gYGOnuQK8wBqLGQ+VWWohLKaWu4swZegtglzFmjzEmBZgM9M40pjfwo+PxVOB2EQ9NDD+4FhJ3alcipZTKxJmEXhE4eNX38Y7nshxjjEkDzgAlM29IRIaKyHoRWZ+QkJCziAFq3A71++T8/UopFYC8elPUGDPGGNPMGNOsdOnSOdtIlZYw6FfIX9i9wSmllJ9zJqEfAipf9X0lx3NZjhGRvEAxINEdASqllHKOMwl9HVBLRKqJSD5gADAz05iZwN8cj/sBi40xxn1hKqWUyk7e7AYYY9JE5ClgPhAEfG+M2SwibwPrjTEzgbHAeBHZBZzESvpKKaW8KNuEDmCMmQPMyfTc61c9Tgb6uzc0pZRSrvDPlaJKKaX+QhO6UkoFCE3oSikVIDShK6VUgBC7ZheKSAKwP4dvLwWccGM47uKrcYHvxqZxuUbjck0gxlXVGJPlykzbEvrNEJH1xphmdseRma/GBb4bm8blGo3LNbktLr3kopRSAUITulJKBQh/Tehj7A7gOnw1LvDd2DQu12hcrslVcfnlNXSllFJ/5a9n6EoppTLRhK6UUgHCpxO6iHwvIsdFJO46r4uIfOZoTh0rIk18JK5OInJGRGIcX69nNc7NMVUWkSUiskVENovIsCzGeP14ORmXHccrRETWishGR1xvZTHGu83PnY/rIRFJuOp4PeLpuK7ad5CIRIvI7Cxe8/rxcjIuO4/XPhHZ5Njv+ixed+/vpDHGZ7+ADkATIO46r/cE5gICtALW+EhcnYDZXj5W5YEmjsdFgB1AfbuPl5Nx2XG8BCjseBwMrAFaZRrzD2C04/EA4Gcfiesh4AtvHq+r9j0c+Cmrfy87jpeTcdl5vPYBpW7wult/J336DN0YE4lVX/16egPjjGU1UFxEyvtAXF5njDlijIlyPD4HbOWvvV+9frycjMvrHMcgyfFtsOMr8wwB7zU/dy0uW4hIJeAO4LvrDPH68XIyLl/m1t9Jn07oTnCmgbVdWjs+Ns8VkQbe3LHjo25jrLO7q9l6vG4QF9hwvBwf02OA48BCY8x1j5e5QfNzG+IC6Ov4iD5VRCpn8bonfAK8AGRc53VbjpcTcYE9xwus/4wXiMgGERmaxetu/Z3094Tuq6Kw6i00Aj4HZnhrxyJSGJgGPGOMOeut/WYnm7hsOV7GmHRjTARWn9wWIhLmjf1mx4m4ZgGhxphwYCH/Oyv2GBG5EzhujNng6X25wsm4vH68rtLOGNME6AE8KSIdPLkzf0/ozjSw9jpjzNnLH5uN1e0pWERKeXq/IhKMlTQnGmN+zWKILccru7jsOl5X7f80sATonuklW5ufXy8uY0yiMeaS49vvgKZeCKct0EtE9gGTgdtEZEKmMXYcr2zjsul4Xd73Icefx4HpQItMQ9z6O+nvCX0mMNhxp7gVcMYYc8TuoESk3OVrhyLSAus4e/QH27G/scBWY8yo6wzz+vFyJi6bjldpESnueFwA6AJsyzTM683PnYkr0zXWXlj3JTzKGPOSMaaSMSYU64bnYmPMg5mGef14OROXHcfLsd9CIlLk8mOgK5B5Zpxbfyed6ilqFxGZhDUDopSIxANvYN0kwhgzGqvPaU9gF3ABGOIjcfUDnhCRNOAiMMDTP9hYZyqDgE2O668ALwNVrorLjuPlTFx2HK/ywI8iEoT1H8gUY8xssb/5uTNxPS0ivYA0R1wPeSGuLPnA8XImLruOV1lguuNcJS/wkzFmnog8Dp75ndSl/0opFSD8/ZKLUkopB03oSikVIDShK6VUgNCErpRSAUITulJKBQhN6EopFSA0oSulVID4fz6GhBZxz86ZAAAAAElFTkSuQmCC\n",
      "text/plain": [
       "<Figure size 432x288 with 1 Axes>"
      ]
     },
     "metadata": {
      "needs_background": "light"
     },
     "output_type": "display_data"
    }
   ],
   "source": [
    "H.nodes.multi(['degree', 'clustering']).aspandas().plot();"
   ]
  },
  {
   "cell_type": "markdown",
   "id": "977c336f",
   "metadata": {},
   "source": [
    "The `multi` method also accepts `NodeStat` objects, useful when passing arguments to each `NodeStat`, or when requesting attributes."
   ]
  },
  {
   "cell_type": "code",
   "execution_count": 32,
   "id": "a6c92003",
   "metadata": {
    "scrolled": true
   },
   "outputs": [
    {
     "data": {
      "text/html": [
       "<div>\n",
       "<style scoped>\n",
       "    .dataframe tbody tr th:only-of-type {\n",
       "        vertical-align: middle;\n",
       "    }\n",
       "\n",
       "    .dataframe tbody tr th {\n",
       "        vertical-align: top;\n",
       "    }\n",
       "\n",
       "    .dataframe thead th {\n",
       "        text-align: right;\n",
       "    }\n",
       "</style>\n",
       "<table border=\"1\" class=\"dataframe\">\n",
       "  <thead>\n",
       "    <tr style=\"text-align: right;\">\n",
       "      <th></th>\n",
       "      <th>degree</th>\n",
       "      <th>degree(order=3)</th>\n",
       "      <th>attrs(color)</th>\n",
       "    </tr>\n",
       "  </thead>\n",
       "  <tbody>\n",
       "    <tr>\n",
       "      <th>1</th>\n",
       "      <td>1</td>\n",
       "      <td>0</td>\n",
       "      <td>red</td>\n",
       "    </tr>\n",
       "    <tr>\n",
       "      <th>2</th>\n",
       "      <td>2</td>\n",
       "      <td>1</td>\n",
       "      <td>blue</td>\n",
       "    </tr>\n",
       "    <tr>\n",
       "      <th>3</th>\n",
       "      <td>3</td>\n",
       "      <td>1</td>\n",
       "      <td>yellow</td>\n",
       "    </tr>\n",
       "    <tr>\n",
       "      <th>4</th>\n",
       "      <td>2</td>\n",
       "      <td>1</td>\n",
       "      <td>red</td>\n",
       "    </tr>\n",
       "    <tr>\n",
       "      <th>5</th>\n",
       "      <td>2</td>\n",
       "      <td>1</td>\n",
       "      <td>blue</td>\n",
       "    </tr>\n",
       "  </tbody>\n",
       "</table>\n",
       "</div>"
      ],
      "text/plain": [
       "   degree  degree(order=3) attrs(color)\n",
       "1       1                0          red\n",
       "2       2                1         blue\n",
       "3       3                1       yellow\n",
       "4       2                1          red\n",
       "5       2                1         blue"
      ]
     },
     "execution_count": 32,
     "metadata": {},
     "output_type": "execute_result"
    }
   ],
   "source": [
    "H.nodes.multi([\n",
    "    'degree',\n",
    "    H.nodes.degree(order=3),\n",
    "    H.nodes.attrs('color')\n",
    "]).aspandas()"
   ]
  },
  {
   "cell_type": "markdown",
   "id": "7e81027f",
   "metadata": {},
   "source": [
    "## Edge statistics"
   ]
  },
  {
   "cell_type": "markdown",
   "id": "29d4aa9f",
   "metadata": {},
   "source": [
    "Every feature showcased above (lazy evaluation, type conversion, filtering, and multi objects) is supported for edge-quantity or edge-attribute mappings, via `EdgeStat` objects."
   ]
  },
  {
   "cell_type": "code",
   "execution_count": 33,
   "id": "3a43de55",
   "metadata": {},
   "outputs": [
    {
     "data": {
      "text/plain": [
       "EdgeStat('order')"
      ]
     },
     "execution_count": 33,
     "metadata": {},
     "output_type": "execute_result"
    }
   ],
   "source": [
    "H.edges.order"
   ]
  },
  {
   "cell_type": "code",
   "execution_count": 34,
   "id": "9e708cda",
   "metadata": {},
   "outputs": [
    {
     "data": {
      "text/plain": [
       "{0: 2, 1: 3, 2: 2}"
      ]
     },
     "execution_count": 34,
     "metadata": {},
     "output_type": "execute_result"
    }
   ],
   "source": [
    "H.edges.order.asdict()"
   ]
  },
  {
   "cell_type": "code",
   "execution_count": 35,
   "id": "29154c7e",
   "metadata": {},
   "outputs": [
    {
     "data": {
      "text/plain": [
       "EdgeView((1,))"
      ]
     },
     "execution_count": 35,
     "metadata": {},
     "output_type": "execute_result"
    }
   ],
   "source": [
    "H.edges.filterby('order', 3)"
   ]
  },
  {
   "cell_type": "code",
   "execution_count": 36,
   "id": "6b319bfc",
   "metadata": {},
   "outputs": [
    {
     "data": {
      "text/html": [
       "<div>\n",
       "<style scoped>\n",
       "    .dataframe tbody tr th:only-of-type {\n",
       "        vertical-align: middle;\n",
       "    }\n",
       "\n",
       "    .dataframe tbody tr th {\n",
       "        vertical-align: top;\n",
       "    }\n",
       "\n",
       "    .dataframe thead th {\n",
       "        text-align: right;\n",
       "    }\n",
       "</style>\n",
       "<table border=\"1\" class=\"dataframe\">\n",
       "  <thead>\n",
       "    <tr style=\"text-align: right;\">\n",
       "      <th></th>\n",
       "      <th>order</th>\n",
       "      <th>size</th>\n",
       "    </tr>\n",
       "  </thead>\n",
       "  <tbody>\n",
       "    <tr>\n",
       "      <th>0</th>\n",
       "      <td>2</td>\n",
       "      <td>3</td>\n",
       "    </tr>\n",
       "    <tr>\n",
       "      <th>1</th>\n",
       "      <td>3</td>\n",
       "      <td>4</td>\n",
       "    </tr>\n",
       "    <tr>\n",
       "      <th>2</th>\n",
       "      <td>2</td>\n",
       "      <td>3</td>\n",
       "    </tr>\n",
       "  </tbody>\n",
       "</table>\n",
       "</div>"
      ],
      "text/plain": [
       "   order  size\n",
       "0      2     3\n",
       "1      3     4\n",
       "2      2     3"
      ]
     },
     "execution_count": 36,
     "metadata": {},
     "output_type": "execute_result"
    }
   ],
   "source": [
    "H.edges.multi(['order', 'size']).aspandas()"
   ]
  },
  {
   "cell_type": "markdown",
   "id": "82b3317f",
   "metadata": {},
   "source": [
    "## User-defined statistics"
   ]
  },
  {
   "cell_type": "markdown",
   "id": "98b06d7d",
   "metadata": {},
   "source": [
    "Suppose during the course of your research you come up with a new node-level statistic. For the purpose of this tutorial, we are going to define a statistic called `user_degree`. The `user_degree` of a node is simply its standard degree times 10.\n",
    "\n",
    "Since this is also a node-quantity mapping, we would like to give it the same interface as `degree` and all the other `NodeStat`s. The stats package provides a simple way to do this. Simply use the `nodestat_func` decorator."
   ]
  },
  {
   "cell_type": "code",
   "execution_count": 37,
   "id": "fec60de5",
   "metadata": {},
   "outputs": [],
   "source": [
    "@xgi.nodestat_func\n",
    "def user_degree(net, bunch):\n",
    "    \"\"\"The user degree of a bunch of nodes in net.\"\"\"\n",
    "    return {n: 10 * net.degree(n) for n in bunch}"
   ]
  },
  {
   "cell_type": "code",
   "execution_count": 38,
   "id": "7409ae74",
   "metadata": {},
   "outputs": [
    {
     "data": {
      "text/plain": [
       "{1: 10, 2: 20, 3: 30, 4: 20, 5: 20}"
      ]
     },
     "execution_count": 38,
     "metadata": {},
     "output_type": "execute_result"
    }
   ],
   "source": [
    "H.nodes.user_degree.asdict()"
   ]
  },
  {
   "cell_type": "markdown",
   "id": "65f4b7bf",
   "metadata": {},
   "source": [
    "Now every single feature showcased above is available for use with `user_degree`, including filtering nodes and multi stats objects."
   ]
  },
  {
   "cell_type": "code",
   "execution_count": 39,
   "id": "314751dc",
   "metadata": {},
   "outputs": [
    {
     "data": {
      "text/plain": [
       "NodeView((2, 4, 5))"
      ]
     },
     "execution_count": 39,
     "metadata": {},
     "output_type": "execute_result"
    }
   ],
   "source": [
    "H.nodes.filterby('user_degree', 20)"
   ]
  },
  {
   "cell_type": "code",
   "execution_count": 40,
   "id": "7ae354dd",
   "metadata": {},
   "outputs": [
    {
     "data": {
      "text/html": [
       "<div>\n",
       "<style scoped>\n",
       "    .dataframe tbody tr th:only-of-type {\n",
       "        vertical-align: middle;\n",
       "    }\n",
       "\n",
       "    .dataframe tbody tr th {\n",
       "        vertical-align: top;\n",
       "    }\n",
       "\n",
       "    .dataframe thead th {\n",
       "        text-align: right;\n",
       "    }\n",
       "</style>\n",
       "<table border=\"1\" class=\"dataframe\">\n",
       "  <thead>\n",
       "    <tr style=\"text-align: right;\">\n",
       "      <th></th>\n",
       "      <th>degree</th>\n",
       "      <th>user_degree</th>\n",
       "    </tr>\n",
       "  </thead>\n",
       "  <tbody>\n",
       "    <tr>\n",
       "      <th>1</th>\n",
       "      <td>1</td>\n",
       "      <td>10</td>\n",
       "    </tr>\n",
       "    <tr>\n",
       "      <th>2</th>\n",
       "      <td>2</td>\n",
       "      <td>20</td>\n",
       "    </tr>\n",
       "    <tr>\n",
       "      <th>3</th>\n",
       "      <td>3</td>\n",
       "      <td>30</td>\n",
       "    </tr>\n",
       "    <tr>\n",
       "      <th>4</th>\n",
       "      <td>2</td>\n",
       "      <td>20</td>\n",
       "    </tr>\n",
       "    <tr>\n",
       "      <th>5</th>\n",
       "      <td>2</td>\n",
       "      <td>20</td>\n",
       "    </tr>\n",
       "  </tbody>\n",
       "</table>\n",
       "</div>"
      ],
      "text/plain": [
       "   degree  user_degree\n",
       "1       1           10\n",
       "2       2           20\n",
       "3       3           30\n",
       "4       2           20\n",
       "5       2           20"
      ]
     },
     "execution_count": 40,
     "metadata": {},
     "output_type": "execute_result"
    }
   ],
   "source": [
    "H.nodes.multi(['degree', 'user_degree']).aspandas()"
   ]
  },
  {
   "cell_type": "markdown",
   "id": "432346e6",
   "metadata": {},
   "source": [
    "The `@xgi.nodestat_func` decorator works on any function or callable that admits two parameters: `net` and `bunch`, where `net` is the network and `bunch` is an iterable of nodes in `net`. Additionally, the function must return a dictionary with pairs of the form `node: value`, where `node` is an element of `bunch`. The library will take care of type conversions, but the output value of this function must always be a dict."
   ]
  },
  {
   "cell_type": "markdown",
   "id": "60251fad",
   "metadata": {},
   "source": [
    "User-defined edge statistics can similarly be defined using the `@xgi.edgestat` decorator."
   ]
  },
  {
   "cell_type": "code",
<<<<<<< HEAD
   "execution_count": null,
   "id": "5ee7467f",
=======
   "execution_count": 1,
   "id": "b22666dc",
>>>>>>> 67107dd0
   "metadata": {},
   "outputs": [
    {
     "data": {
      "text/plain": [
       "4"
      ]
     },
     "execution_count": 1,
     "metadata": {},
     "output_type": "execute_result"
    }
   ],
   "source": [
    "2+2"
   ]
  },
  {
   "cell_type": "code",
   "execution_count": null,
   "id": "f4458166",
   "metadata": {},
   "outputs": [],
   "source": []
  }
 ],
 "metadata": {
  "kernelspec": {
   "display_name": "Python 3 (ipykernel)",
   "language": "python",
   "name": "python3"
  },
  "language_info": {
   "codemirror_mode": {
    "name": "ipython",
    "version": 3
   },
   "file_extension": ".py",
   "mimetype": "text/x-python",
   "name": "python",
   "nbconvert_exporter": "python",
   "pygments_lexer": "ipython3",
   "version": "3.8.10"
  }
 },
 "nbformat": 4,
 "nbformat_minor": 5
}<|MERGE_RESOLUTION|>--- conflicted
+++ resolved
@@ -1509,13 +1509,8 @@
   },
   {
    "cell_type": "code",
-<<<<<<< HEAD
    "execution_count": null,
    "id": "5ee7467f",
-=======
-   "execution_count": 1,
-   "id": "b22666dc",
->>>>>>> 67107dd0
    "metadata": {},
    "outputs": [
     {
